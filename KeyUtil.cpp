/*
 * Copyright (C) 2016 The Android Open Source Project
 *
 * Licensed under the Apache License, Version 2.0 (the "License");
 * you may not use this file except in compliance with the License.
 * You may obtain a copy of the License at
 *
 *      http://www.apache.org/licenses/LICENSE-2.0
 *
 * Unless required by applicable law or agreed to in writing, software
 * distributed under the License is distributed on an "AS IS" BASIS,
 * WITHOUT WARRANTIES OR CONDITIONS OF ANY KIND, either express or implied.
 * See the License for the specific language governing permissions and
 * limitations under the License.
 */

#include "KeyUtil.h"

#include <iomanip>
#include <sstream>
#include <string>

#include <fcntl.h>
#include <linux/fs.h>
#include <openssl/sha.h>
#include <sys/ioctl.h>

#include <android-base/file.h>
#include <android-base/logging.h>
#include <keyutils.h>

#include "KeyStorage.h"
#include "Utils.h"
#include "fscrypt_uapi.h"

namespace android {
namespace vold {

constexpr int FS_AES_256_XTS_KEY_SIZE = 64;

bool randomKey(KeyBuffer* key) {
    *key = KeyBuffer(FS_AES_256_XTS_KEY_SIZE);
    if (ReadRandomBytes(key->size(), key->data()) != 0) {
        // TODO status_t plays badly with PLOG, fix it.
        LOG(ERROR) << "Random read failed";
        return false;
    }
    return true;
}

// Return true if the kernel supports the ioctls to add/remove fscrypt keys
// directly to/from the filesystem.
bool isFsKeyringSupported(void) {
    static bool initialized = false;
    static bool supported;

    if (!initialized) {
        android::base::unique_fd fd(open("/data", O_RDONLY | O_DIRECTORY | O_CLOEXEC));

        // FS_IOC_ADD_ENCRYPTION_KEY with a NULL argument will fail with ENOTTY
        // if the ioctl isn't supported.  Otherwise it will fail with another
        // error code such as EFAULT.
        errno = 0;
        (void)ioctl(fd, FS_IOC_ADD_ENCRYPTION_KEY, NULL);
        if (errno == ENOTTY) {
            LOG(INFO) << "Kernel doesn't support FS_IOC_ADD_ENCRYPTION_KEY.  Falling back to "
                         "session keyring";
            supported = false;
        } else {
            if (errno != EFAULT) {
                PLOG(WARNING) << "Unexpected error from FS_IOC_ADD_ENCRYPTION_KEY";
            }
            LOG(DEBUG) << "Detected support for FS_IOC_ADD_ENCRYPTION_KEY";
            supported = true;
        }
        // There's no need to check for FS_IOC_REMOVE_ENCRYPTION_KEY, since it's
        // guaranteed to be available if FS_IOC_ADD_ENCRYPTION_KEY is.  There's
        // also no need to check for support on external volumes separately from
        // /data, since either the kernel supports the ioctls on all
        // fscrypt-capable filesystems or it doesn't.

        initialized = true;
    }
    return supported;
}

// Get raw keyref - used to make keyname and to pass to ioctl
static std::string generateKeyRef(const uint8_t* key, int length) {
    SHA512_CTX c;

    SHA512_Init(&c);
    SHA512_Update(&c, key, length);
    unsigned char key_ref1[SHA512_DIGEST_LENGTH];
    SHA512_Final(key_ref1, &c);

    SHA512_Init(&c);
    SHA512_Update(&c, key_ref1, SHA512_DIGEST_LENGTH);
    unsigned char key_ref2[SHA512_DIGEST_LENGTH];
    SHA512_Final(key_ref2, &c);

    static_assert(FS_KEY_DESCRIPTOR_SIZE <= SHA512_DIGEST_LENGTH, "Hash too short for descriptor");
    return std::string((char*)key_ref2, FS_KEY_DESCRIPTOR_SIZE);
}

static bool fillKey(const KeyBuffer& key, fscrypt_key* fs_key) {
    if (key.size() != FS_AES_256_XTS_KEY_SIZE) {
        LOG(ERROR) << "Wrong size key " << key.size();
        return false;
    }
    static_assert(FS_AES_256_XTS_KEY_SIZE <= sizeof(fs_key->raw), "Key too long!");
    fs_key->mode = FS_ENCRYPTION_MODE_AES_256_XTS;
    fs_key->size = key.size();
    memset(fs_key->raw, 0, sizeof(fs_key->raw));
    memcpy(fs_key->raw, key.data(), key.size());
    return true;
}

static char const* const NAME_PREFIXES[] = {"ext4", "f2fs", "fscrypt", nullptr};

static std::string keyrefstring(const std::string& raw_ref) {
    std::ostringstream o;
    for (unsigned char i : raw_ref) {
        o << std::hex << std::setw(2) << std::setfill('0') << (int)i;
    }
    return o.str();
}

static std::string buildLegacyKeyName(const std::string& prefix, const std::string& raw_ref) {
    return prefix + ":" + keyrefstring(raw_ref);
}

// Get the ID of the keyring we store all fscrypt keys in when the kernel is too
// old to support FS_IOC_ADD_ENCRYPTION_KEY and FS_IOC_REMOVE_ENCRYPTION_KEY.
static bool fscryptKeyring(key_serial_t* device_keyring) {
    *device_keyring = keyctl_search(KEY_SPEC_SESSION_KEYRING, "keyring", "fscrypt", 0);
    if (*device_keyring == -1) {
        PLOG(ERROR) << "Unable to find device keyring";
        return false;
    }
    return true;
}

// Add an encryption key to the legacy global session keyring.
static bool installKeyLegacy(const KeyBuffer& key, const std::string& raw_ref) {
    // Place fscrypt_key into automatically zeroing buffer.
    KeyBuffer fsKeyBuffer(sizeof(fscrypt_key));
    fscrypt_key& fs_key = *reinterpret_cast<fscrypt_key*>(fsKeyBuffer.data());

    if (!fillKey(key, &fs_key)) return false;
    key_serial_t device_keyring;
    if (!fscryptKeyring(&device_keyring)) return false;
    for (char const* const* name_prefix = NAME_PREFIXES; *name_prefix != nullptr; name_prefix++) {
        auto ref = buildLegacyKeyName(*name_prefix, raw_ref);
        key_serial_t key_id =
            add_key("logon", ref.c_str(), (void*)&fs_key, sizeof(fs_key), device_keyring);
        if (key_id == -1) {
            PLOG(ERROR) << "Failed to insert key into keyring " << device_keyring;
            return false;
        }
        LOG(DEBUG) << "Added key " << key_id << " (" << ref << ") to keyring " << device_keyring
                   << " in process " << getpid();
    }
    return true;
}

<<<<<<< HEAD
// Install a file-based encryption key to the kernel, for use by encrypted files
// on the specified filesystem.
//
// We use FS_IOC_ADD_ENCRYPTION_KEY if the kernel supports it.  Otherwise we add
// the key to the legacy global session keyring.
//
// Returns %true on success, %false on failure.  On success also sets *raw_ref
// to the raw key reference for use in the encryption policy.
bool installKey(const KeyBuffer& key, const std::string& mountpoint, std::string* raw_ref) {
    *raw_ref = generateKeyRef((const uint8_t*)key.data(), key.size());
    if (!isFsKeyringSupported()) {
        return installKeyLegacy(key, *raw_ref);
    }

=======
// Build a struct fscrypt_key_specifier for use in the key management ioctls.
static bool buildKeySpecifier(fscrypt_key_specifier* spec, const std::string& raw_ref,
                              int policy_version) {
    switch (policy_version) {
        case 1:
            if (raw_ref.size() != FSCRYPT_KEY_DESCRIPTOR_SIZE) {
                LOG(ERROR) << "Invalid key specifier size for v1 encryption policy: "
                           << raw_ref.size();
                return false;
            }
            spec->type = FSCRYPT_KEY_SPEC_TYPE_DESCRIPTOR;
            memcpy(spec->u.descriptor, raw_ref.c_str(), FSCRYPT_KEY_DESCRIPTOR_SIZE);
            return true;
        case 2:
            if (raw_ref.size() != FSCRYPT_KEY_IDENTIFIER_SIZE) {
                LOG(ERROR) << "Invalid key specifier size for v2 encryption policy: "
                           << raw_ref.size();
                return false;
            }
            spec->type = FSCRYPT_KEY_SPEC_TYPE_IDENTIFIER;
            memcpy(spec->u.identifier, raw_ref.c_str(), FSCRYPT_KEY_IDENTIFIER_SIZE);
            return true;
        default:
            LOG(ERROR) << "Invalid encryption policy version: " << policy_version;
            return false;
    }
}

// Install a file-based encryption key to the kernel, for use by encrypted files
// on the specified filesystem using the specified encryption policy version.
//
// For v1 policies, we use FS_IOC_ADD_ENCRYPTION_KEY if the kernel supports it.
// Otherwise we add the key to the legacy global session keyring.
//
// For v2 policies, we always use FS_IOC_ADD_ENCRYPTION_KEY; it's the only way
// the kernel supports.
//
// Returns %true on success, %false on failure.  On success also sets *raw_ref
// to the raw key reference for use in the encryption policy.
bool installKey(const KeyBuffer& key, const std::string& mountpoint, int policy_version,
                std::string* raw_ref) {
>>>>>>> 22d50012
    // Put the fscrypt_add_key_arg in an automatically-zeroing buffer, since we
    // have to copy the raw key into it.
    KeyBuffer arg_buf(sizeof(struct fscrypt_add_key_arg) + key.size(), 0);
    struct fscrypt_add_key_arg* arg = (struct fscrypt_add_key_arg*)arg_buf.data();

<<<<<<< HEAD
    arg->key_spec.type = FSCRYPT_KEY_SPEC_TYPE_DESCRIPTOR;
    memcpy(arg->key_spec.u.descriptor, raw_ref.c_str(), FSCRYPT_KEY_DESCRIPTOR_SIZE);

=======
    // Initialize the "key specifier", which is like a name for the key.
    switch (policy_version) {
        case 1:
            // A key for a v1 policy is specified by an arbitrary 8-byte
            // "descriptor", which must be provided by userspace.  We use the
            // first 8 bytes from the double SHA-512 of the key itself.
            *raw_ref = generateKeyRef((const uint8_t*)key.data(), key.size());
            if (!isFsKeyringSupported()) {
                return installKeyLegacy(key, *raw_ref);
            }
            if (!buildKeySpecifier(&arg->key_spec, *raw_ref, policy_version)) {
                return false;
            }
            break;
        case 2:
            // A key for a v2 policy is specified by an 16-byte "identifier",
            // which is a cryptographic hash of the key itself which the kernel
            // computes and returns.  Any user-provided value is ignored; we
            // just need to set the specifier type to indicate that we're adding
            // this type of key.
            arg->key_spec.type = FSCRYPT_KEY_SPEC_TYPE_IDENTIFIER;
            break;
        default:
            LOG(ERROR) << "Invalid encryption policy version: " << policy_version;
            return false;
    }

    // Provide the raw key.
>>>>>>> 22d50012
    arg->raw_size = key.size();
    memcpy(arg->raw, key.data(), key.size());

    android::base::unique_fd fd(open(mountpoint.c_str(), O_RDONLY | O_DIRECTORY | O_CLOEXEC));
    if (fd == -1) {
        PLOG(ERROR) << "Failed to open " << mountpoint << " to install key";
        return false;
    }

    if (ioctl(fd, FS_IOC_ADD_ENCRYPTION_KEY, arg) != 0) {
<<<<<<< HEAD
        PLOG(ERROR) << "Failed to install fscrypt key with ref " << keyrefstring(*raw_ref) << " to "
                    << mountpoint;
        return false;
    }

=======
        PLOG(ERROR) << "Failed to install fscrypt key to " << mountpoint;
        return false;
    }

    if (arg->key_spec.type == FSCRYPT_KEY_SPEC_TYPE_IDENTIFIER) {
        // Retrieve the key identifier that the kernel computed.
        *raw_ref = std::string((char*)arg->key_spec.u.identifier, FSCRYPT_KEY_IDENTIFIER_SIZE);
    }
>>>>>>> 22d50012
    LOG(DEBUG) << "Installed fscrypt key with ref " << keyrefstring(*raw_ref) << " to "
               << mountpoint;
    return true;
}

// Remove an encryption key from the legacy global session keyring.
static bool evictKeyLegacy(const std::string& raw_ref) {
    key_serial_t device_keyring;
    if (!fscryptKeyring(&device_keyring)) return false;
    bool success = true;
    for (char const* const* name_prefix = NAME_PREFIXES; *name_prefix != nullptr; name_prefix++) {
        auto ref = buildLegacyKeyName(*name_prefix, raw_ref);
        auto key_serial = keyctl_search(device_keyring, "logon", ref.c_str(), 0);

        // Unlink the key from the keyring.  Prefer unlinking to revoking or
        // invalidating, since unlinking is actually no less secure currently, and
        // it avoids bugs in certain kernel versions where the keyring key is
        // referenced from places it shouldn't be.
        if (keyctl_unlink(key_serial, device_keyring) != 0) {
            PLOG(ERROR) << "Failed to unlink key with serial " << key_serial << " ref " << ref;
            success = false;
        } else {
            LOG(DEBUG) << "Unlinked key with serial " << key_serial << " ref " << ref;
        }
    }
    return success;
}

// Evict a file-based encryption key from the kernel.
//
// We use FS_IOC_REMOVE_ENCRYPTION_KEY if the kernel supports it.  Otherwise we
// remove the key from the legacy global session keyring.
//
// In the latter case, the caller is responsible for dropping caches.
<<<<<<< HEAD
bool evictKey(const std::string& mountpoint, const std::string& raw_ref) {
    if (!isFsKeyringSupported()) {
=======
bool evictKey(const std::string& mountpoint, const std::string& raw_ref, int policy_version) {
    if (policy_version == 1 && !isFsKeyringSupported()) {
>>>>>>> 22d50012
        return evictKeyLegacy(raw_ref);
    }

    android::base::unique_fd fd(open(mountpoint.c_str(), O_RDONLY | O_DIRECTORY | O_CLOEXEC));
    if (fd == -1) {
        PLOG(ERROR) << "Failed to open " << mountpoint << " to evict key";
        return false;
    }

    struct fscrypt_remove_key_arg arg;
    memset(&arg, 0, sizeof(arg));

<<<<<<< HEAD
    arg.key_spec.type = FSCRYPT_KEY_SPEC_TYPE_DESCRIPTOR;
    memcpy(arg.key_spec.u.descriptor, raw_ref.c_str(), FSCRYPT_KEY_DESCRIPTOR_SIZE);
=======
    if (!buildKeySpecifier(&arg.key_spec, raw_ref, policy_version)) {
        return false;
    }
>>>>>>> 22d50012

    std::string ref = keyrefstring(raw_ref);

    if (ioctl(fd, FS_IOC_REMOVE_ENCRYPTION_KEY, &arg) != 0) {
        PLOG(ERROR) << "Failed to evict fscrypt key with ref " << ref << " from " << mountpoint;
        return false;
    }

    LOG(DEBUG) << "Evicted fscrypt key with ref " << ref << " from " << mountpoint;
    if (arg.removal_status_flags & FSCRYPT_KEY_REMOVAL_STATUS_FLAG_OTHER_USERS) {
        // Should never happen because keys are only added/removed as root.
        LOG(ERROR) << "Unexpected case: key with ref " << ref << " is still added by other users!";
    } else if (arg.removal_status_flags & FSCRYPT_KEY_REMOVAL_STATUS_FLAG_FILES_BUSY) {
        LOG(ERROR) << "Files still open after removing key with ref " << ref
                   << ".  These files were not locked!";
    }
    return true;
}

bool retrieveAndInstallKey(bool create_if_absent, const KeyAuthentication& key_authentication,
                           const std::string& key_path, const std::string& tmp_path,
<<<<<<< HEAD
                           const std::string& volume_uuid, std::string* key_ref) {
=======
                           const std::string& volume_uuid, int policy_version,
                           std::string* key_ref) {
>>>>>>> 22d50012
    KeyBuffer key;
    if (pathExists(key_path)) {
        LOG(DEBUG) << "Key exists, using: " << key_path;
        if (!retrieveKey(key_path, key_authentication, &key)) return false;
    } else {
        if (!create_if_absent) {
            LOG(ERROR) << "No key found in " << key_path;
            return false;
        }
        LOG(INFO) << "Creating new key in " << key_path;
        if (!randomKey(&key)) return false;
        if (!storeKeyAtomically(key_path, tmp_path, key_authentication, key)) return false;
    }

<<<<<<< HEAD
    if (!installKey(key, BuildDataPath(volume_uuid), key_ref)) {
=======
    if (!installKey(key, BuildDataPath(volume_uuid), policy_version, key_ref)) {
>>>>>>> 22d50012
        LOG(ERROR) << "Failed to install key in " << key_path;
        return false;
    }
    return true;
}

bool retrieveKey(bool create_if_absent, const std::string& key_path, const std::string& tmp_path,
                 KeyBuffer* key, bool keepOld) {
    if (pathExists(key_path)) {
        LOG(DEBUG) << "Key exists, using: " << key_path;
        if (!retrieveKey(key_path, kEmptyAuthentication, key, keepOld)) return false;
    } else {
        if (!create_if_absent) {
            LOG(ERROR) << "No key found in " << key_path;
            return false;
        }
        LOG(INFO) << "Creating new key in " << key_path;
        if (!randomKey(key)) return false;
        if (!storeKeyAtomically(key_path, tmp_path, kEmptyAuthentication, *key)) return false;
    }
    return true;
}

}  // namespace vold
}  // namespace android<|MERGE_RESOLUTION|>--- conflicted
+++ resolved
@@ -163,22 +163,6 @@
     return true;
 }
 
-<<<<<<< HEAD
-// Install a file-based encryption key to the kernel, for use by encrypted files
-// on the specified filesystem.
-//
-// We use FS_IOC_ADD_ENCRYPTION_KEY if the kernel supports it.  Otherwise we add
-// the key to the legacy global session keyring.
-//
-// Returns %true on success, %false on failure.  On success also sets *raw_ref
-// to the raw key reference for use in the encryption policy.
-bool installKey(const KeyBuffer& key, const std::string& mountpoint, std::string* raw_ref) {
-    *raw_ref = generateKeyRef((const uint8_t*)key.data(), key.size());
-    if (!isFsKeyringSupported()) {
-        return installKeyLegacy(key, *raw_ref);
-    }
-
-=======
 // Build a struct fscrypt_key_specifier for use in the key management ioctls.
 static bool buildKeySpecifier(fscrypt_key_specifier* spec, const std::string& raw_ref,
                               int policy_version) {
@@ -220,17 +204,11 @@
 // to the raw key reference for use in the encryption policy.
 bool installKey(const KeyBuffer& key, const std::string& mountpoint, int policy_version,
                 std::string* raw_ref) {
->>>>>>> 22d50012
     // Put the fscrypt_add_key_arg in an automatically-zeroing buffer, since we
     // have to copy the raw key into it.
     KeyBuffer arg_buf(sizeof(struct fscrypt_add_key_arg) + key.size(), 0);
     struct fscrypt_add_key_arg* arg = (struct fscrypt_add_key_arg*)arg_buf.data();
 
-<<<<<<< HEAD
-    arg->key_spec.type = FSCRYPT_KEY_SPEC_TYPE_DESCRIPTOR;
-    memcpy(arg->key_spec.u.descriptor, raw_ref.c_str(), FSCRYPT_KEY_DESCRIPTOR_SIZE);
-
-=======
     // Initialize the "key specifier", which is like a name for the key.
     switch (policy_version) {
         case 1:
@@ -259,7 +237,6 @@
     }
 
     // Provide the raw key.
->>>>>>> 22d50012
     arg->raw_size = key.size();
     memcpy(arg->raw, key.data(), key.size());
 
@@ -270,13 +247,6 @@
     }
 
     if (ioctl(fd, FS_IOC_ADD_ENCRYPTION_KEY, arg) != 0) {
-<<<<<<< HEAD
-        PLOG(ERROR) << "Failed to install fscrypt key with ref " << keyrefstring(*raw_ref) << " to "
-                    << mountpoint;
-        return false;
-    }
-
-=======
         PLOG(ERROR) << "Failed to install fscrypt key to " << mountpoint;
         return false;
     }
@@ -285,7 +255,6 @@
         // Retrieve the key identifier that the kernel computed.
         *raw_ref = std::string((char*)arg->key_spec.u.identifier, FSCRYPT_KEY_IDENTIFIER_SIZE);
     }
->>>>>>> 22d50012
     LOG(DEBUG) << "Installed fscrypt key with ref " << keyrefstring(*raw_ref) << " to "
                << mountpoint;
     return true;
@@ -320,13 +289,8 @@
 // remove the key from the legacy global session keyring.
 //
 // In the latter case, the caller is responsible for dropping caches.
-<<<<<<< HEAD
-bool evictKey(const std::string& mountpoint, const std::string& raw_ref) {
-    if (!isFsKeyringSupported()) {
-=======
 bool evictKey(const std::string& mountpoint, const std::string& raw_ref, int policy_version) {
     if (policy_version == 1 && !isFsKeyringSupported()) {
->>>>>>> 22d50012
         return evictKeyLegacy(raw_ref);
     }
 
@@ -339,14 +303,9 @@
     struct fscrypt_remove_key_arg arg;
     memset(&arg, 0, sizeof(arg));
 
-<<<<<<< HEAD
-    arg.key_spec.type = FSCRYPT_KEY_SPEC_TYPE_DESCRIPTOR;
-    memcpy(arg.key_spec.u.descriptor, raw_ref.c_str(), FSCRYPT_KEY_DESCRIPTOR_SIZE);
-=======
     if (!buildKeySpecifier(&arg.key_spec, raw_ref, policy_version)) {
         return false;
     }
->>>>>>> 22d50012
 
     std::string ref = keyrefstring(raw_ref);
 
@@ -368,12 +327,8 @@
 
 bool retrieveAndInstallKey(bool create_if_absent, const KeyAuthentication& key_authentication,
                            const std::string& key_path, const std::string& tmp_path,
-<<<<<<< HEAD
-                           const std::string& volume_uuid, std::string* key_ref) {
-=======
                            const std::string& volume_uuid, int policy_version,
                            std::string* key_ref) {
->>>>>>> 22d50012
     KeyBuffer key;
     if (pathExists(key_path)) {
         LOG(DEBUG) << "Key exists, using: " << key_path;
@@ -388,11 +343,7 @@
         if (!storeKeyAtomically(key_path, tmp_path, key_authentication, key)) return false;
     }
 
-<<<<<<< HEAD
-    if (!installKey(key, BuildDataPath(volume_uuid), key_ref)) {
-=======
     if (!installKey(key, BuildDataPath(volume_uuid), policy_version, key_ref)) {
->>>>>>> 22d50012
         LOG(ERROR) << "Failed to install key in " << key_path;
         return false;
     }
