/*
 * Copyright (C) 2015 The Android Open Source Project
 *
 * Licensed under the Apache License, Version 2.0 (the "License");
 * you may not use this file except in compliance with the License.
 * You may obtain a copy of the License at
 *
 *      http://www.apache.org/licenses/LICENSE-2.0
 *
 * Unless required by applicable law or agreed to in writing, software
 * distributed under the License is distributed on an "AS IS" BASIS,
 * WITHOUT WARRANTIES OR CONDITIONS OF ANY KIND, either express or implied.
 * See the License for the specific language governing permissions and
 * limitations under the License.
 */

#include "Ext4Crypt.h"

#include "Keymaster.h"
#include "KeyStorage.h"
#include "KeyUtil.h"
#include "Utils.h"
#include "VoldUtil.h"

#include <algorithm>
#include <map>
#include <set>
#include <sstream>
#include <string>
#include <vector>

#include <dirent.h>
#include <errno.h>
#include <fcntl.h>
#include <limits.h>
#include <selinux/android.h>
#include <sys/mount.h>
#include <sys/stat.h>
#include <sys/types.h>
#include <unistd.h>

#include <private/android_filesystem_config.h>

#include "android/os/IVold.h"

#include "cryptfs.h"

#define EMULATED_USES_SELINUX 0
#define MANAGE_MISC_DIRS 0

#include <cutils/fs.h>
#include <cutils/properties.h>

#include <ext4_utils/ext4_crypt.h>
#include <keyutils.h>

#include <android-base/file.h>
#include <android-base/logging.h>
#include <android-base/properties.h>
#include <android-base/stringprintf.h>

using android::base::StringPrintf;
using android::base::WriteStringToFile;
using android::vold::kEmptyAuthentication;
using android::vold::KeyBuffer;
using android::vold::Keymaster;
using android::hardware::keymaster::V4_0::KeyFormat;

namespace {

struct PolicyKeyRef {
    std::string contents_mode;
    std::string filenames_mode;
    std::string key_raw_ref;
};

const std::string device_key_dir = std::string() + DATA_MNT_POINT + e4crypt_unencrypted_folder;
const std::string device_key_path = device_key_dir + "/key";
const std::string device_key_temp = device_key_dir + "/temp";

const std::string user_key_dir = std::string() + DATA_MNT_POINT + "/misc/vold/user_keys";
const std::string user_key_temp = user_key_dir + "/temp";
const std::string prepare_subdirs_path = "/system/bin/vold_prepare_subdirs";

const std::string systemwide_volume_key_dir =
    std::string() + DATA_MNT_POINT + "/misc/vold/volume_keys";

bool s_global_de_initialized = false;

// Some users are ephemeral, don't try to wipe their keys from disk
std::set<userid_t> s_ephemeral_users;

// Map user ids to key references
std::map<userid_t, std::string> s_de_key_raw_refs;
std::map<userid_t, std::string> s_ce_key_raw_refs;
// TODO abolish this map, per b/26948053
std::map<userid_t, KeyBuffer> s_ce_keys;

}  // namespace

static bool e4crypt_is_emulated() {
    return property_get_bool("persist.sys.emulate_fbe", false);
}

static const char* escape_empty(const std::string& value) {
    return value.empty() ? "null" : value.c_str();
}

static std::string get_de_key_path(userid_t user_id) {
    return StringPrintf("%s/de/%d", user_key_dir.c_str(), user_id);
}

static std::string get_ce_key_directory_path(userid_t user_id) {
    return StringPrintf("%s/ce/%d", user_key_dir.c_str(), user_id);
}

// Returns the keys newest first
static std::vector<std::string> get_ce_key_paths(const std::string& directory_path) {
    auto dirp = std::unique_ptr<DIR, int (*)(DIR*)>(opendir(directory_path.c_str()), closedir);
    if (!dirp) {
        PLOG(ERROR) << "Unable to open ce key directory: " + directory_path;
        return std::vector<std::string>();
    }
    std::vector<std::string> result;
    for (;;) {
        errno = 0;
        auto const entry = readdir(dirp.get());
        if (!entry) {
            if (errno) {
                PLOG(ERROR) << "Unable to read ce key directory: " + directory_path;
                return std::vector<std::string>();
            }
            break;
        }
        if (entry->d_type != DT_DIR || entry->d_name[0] != 'c') {
            LOG(DEBUG) << "Skipping non-key " << entry->d_name;
            continue;
        }
        result.emplace_back(directory_path + "/" + entry->d_name);
    }
    std::sort(result.begin(), result.end());
    std::reverse(result.begin(), result.end());
    return result;
}

static std::string get_ce_key_current_path(const std::string& directory_path) {
    return directory_path + "/current";
}

static bool get_ce_key_new_path(const std::string& directory_path,
                                const std::vector<std::string>& paths, std::string* ce_key_path) {
    if (paths.empty()) {
        *ce_key_path = get_ce_key_current_path(directory_path);
        return true;
    }
    for (unsigned int i = 0; i < UINT_MAX; i++) {
        auto const candidate = StringPrintf("%s/cx%010u", directory_path.c_str(), i);
        if (paths[0] < candidate) {
            *ce_key_path = candidate;
            return true;
        }
    }
    return false;
}

// Discard all keys but the named one; rename it to canonical name.
// No point in acting on errors in this; ignore them.
static void fixate_user_ce_key(const std::string& directory_path, const std::string& to_fix,
                               const std::vector<std::string>& paths) {
    for (auto const other_path : paths) {
        if (other_path != to_fix) {
            android::vold::destroyKey(other_path);
        }
    }
    auto const current_path = get_ce_key_current_path(directory_path);
    if (to_fix != current_path) {
        LOG(DEBUG) << "Renaming " << to_fix << " to " << current_path;
        if (rename(to_fix.c_str(), current_path.c_str()) != 0) {
            PLOG(WARNING) << "Unable to rename " << to_fix << " to " << current_path;
        }
    }
}

static bool read_and_fixate_user_ce_key(userid_t user_id,
                                        const android::vold::KeyAuthentication& auth,
                                        KeyBuffer* ce_key) {
    auto const directory_path = get_ce_key_directory_path(user_id);
    auto const paths = get_ce_key_paths(directory_path);
    for (auto const ce_key_path : paths) {
        LOG(DEBUG) << "Trying user CE key " << ce_key_path;
        if (android::vold::retrieveKey(ce_key_path, auth, ce_key)) {
            LOG(DEBUG) << "Successfully retrieved key";
            fixate_user_ce_key(directory_path, ce_key_path, paths);
            return true;
        }
    }
    LOG(ERROR) << "Failed to find working ce key for user " << user_id;
    return false;
}

bool is_wrapped_key_supported() {
    return fs_mgr_is_wrapped_key_supported(
        fs_mgr_get_entry_for_mount_point(fstab_default, DATA_MNT_POINT));
}

bool is_wrapped_key_supported_external() {
    return false;
}

static bool read_and_install_user_ce_key(userid_t user_id,
                                         const android::vold::KeyAuthentication& auth) {
    if (s_ce_key_raw_refs.count(user_id) != 0) return true;
    KeyBuffer ce_key;
    if (!read_and_fixate_user_ce_key(user_id, auth, &ce_key)) return false;
    std::string ce_raw_ref;

    if (is_wrapped_key_supported()) {
        KeyBuffer ephemeral_wrapped_key;
        if (!getEphemeralWrappedKey(KeyFormat::RAW, ce_key, &ephemeral_wrapped_key)) {
           LOG(ERROR) << "Failed to export ce key";
           return false;
        }
        ce_key = std::move(ephemeral_wrapped_key);
    }
    if (!android::vold::installKey(ce_key, &ce_raw_ref)) return false;
    s_ce_keys[user_id] = std::move(ce_key);
    s_ce_key_raw_refs[user_id] = ce_raw_ref;
    LOG(DEBUG) << "Installed ce key for user " << user_id;
    return true;
}

static bool prepare_dir(const std::string& dir, mode_t mode, uid_t uid, gid_t gid) {
    LOG(DEBUG) << "Preparing: " << dir;
    if (fs_prepare_dir(dir.c_str(), mode, uid, gid) != 0) {
        PLOG(ERROR) << "Failed to prepare " << dir;
        return false;
    }
    return true;
}

static bool destroy_dir(const std::string& dir) {
    LOG(DEBUG) << "Destroying: " << dir;
    if (rmdir(dir.c_str()) != 0 && errno != ENOENT) {
        PLOG(ERROR) << "Failed to destroy " << dir;
        return false;
    }
    return true;
}

// NB this assumes that there is only one thread listening for crypt commands, because
// it creates keys in a fixed location.
static bool create_and_install_user_keys(userid_t user_id, bool create_ephemeral) {
    KeyBuffer de_key, ce_key;

    if(is_wrapped_key_supported()) {
        if (!generateWrappedKey(user_id, android::vold::KeyType::DE_USER, &de_key)) return false;
        if (!generateWrappedKey(user_id, android::vold::KeyType::CE_USER, &ce_key)) return false;
    } else {
        if (!android::vold::randomKey(&de_key)) return false;
        if (!android::vold::randomKey(&ce_key)) return false;
    }

    if (create_ephemeral) {
        // If the key should be created as ephemeral, don't store it.
        s_ephemeral_users.insert(user_id);
    } else {
        auto const directory_path = get_ce_key_directory_path(user_id);
        if (!prepare_dir(directory_path, 0700, AID_ROOT, AID_ROOT)) return false;
        auto const paths = get_ce_key_paths(directory_path);
        std::string ce_key_path;
        if (!get_ce_key_new_path(directory_path, paths, &ce_key_path)) return false;
        if (!android::vold::storeKeyAtomically(ce_key_path, user_key_temp, kEmptyAuthentication,
                                               ce_key))
            return false;
        fixate_user_ce_key(directory_path, ce_key_path, paths);
        // Write DE key second; once this is written, all is good.
        if (!android::vold::storeKeyAtomically(get_de_key_path(user_id), user_key_temp,
                                               kEmptyAuthentication, de_key))
            return false;
    }

    /* Install the DE keys */
    std::string de_raw_ref;
    std::string ce_raw_ref;

    if (is_wrapped_key_supported()) {
        KeyBuffer ephemeral_wrapped_de_key;
        KeyBuffer ephemeral_wrapped_ce_key;

        /* Export and install the DE keys */
        if (!getEphemeralWrappedKey(KeyFormat::RAW, de_key, &ephemeral_wrapped_de_key)) {
           LOG(ERROR) << "Failed to export de_key";
           return false;
        }
        /* Export and install the CE keys */
        if (!getEphemeralWrappedKey(KeyFormat::RAW, ce_key, &ephemeral_wrapped_ce_key)) {
           LOG(ERROR) << "Failed to export de_key";
           return false;
        }

        de_key = std::move(ephemeral_wrapped_de_key);
        ce_key = std::move(ephemeral_wrapped_ce_key);
    }
    if (!android::vold::installKey(de_key, &de_raw_ref)) return false;
    if (!android::vold::installKey(ce_key, &ce_raw_ref)) return false;
    s_ce_keys[user_id] = std::move(ce_key);

    s_de_key_raw_refs[user_id] = de_raw_ref;
    s_ce_key_raw_refs[user_id] = ce_raw_ref;

    LOG(DEBUG) << "Created keys for user " << user_id;
    return true;
}

static bool lookup_key_ref(const std::map<userid_t, std::string>& key_map, userid_t user_id,
                           std::string* raw_ref) {
    auto refi = key_map.find(user_id);
    if (refi == key_map.end()) {
        LOG(ERROR) << "Cannot find key for " << user_id;
        return false;
    }
    *raw_ref = refi->second;
    return true;
}

static void get_data_file_encryption_modes(PolicyKeyRef* key_ref) {
    struct fstab_rec* rec = fs_mgr_get_entry_for_mount_point(fstab_default, DATA_MNT_POINT);
    char const* contents_mode;
    char const* filenames_mode;
    fs_mgr_get_file_encryption_modes(rec, &contents_mode, &filenames_mode);
    key_ref->contents_mode = contents_mode;
    key_ref->filenames_mode = filenames_mode;
}

static bool ensure_policy(const PolicyKeyRef& key_ref, const std::string& path) {
    return e4crypt_policy_ensure(path.c_str(), key_ref.key_raw_ref.data(),
                                 key_ref.key_raw_ref.size(), key_ref.contents_mode.c_str(),
                                 key_ref.filenames_mode.c_str()) == 0;
}

static bool is_numeric(const char* name) {
    for (const char* p = name; *p != '\0'; p++) {
        if (!isdigit(*p)) return false;
    }
    return true;
}

static bool load_all_de_keys() {
    auto de_dir = user_key_dir + "/de";
    auto dirp = std::unique_ptr<DIR, int (*)(DIR*)>(opendir(de_dir.c_str()), closedir);
    if (!dirp) {
        PLOG(ERROR) << "Unable to read de key directory";
        return false;
    }
    for (;;) {
        errno = 0;
        auto entry = readdir(dirp.get());
        if (!entry) {
            if (errno) {
                PLOG(ERROR) << "Unable to read de key directory";
                return false;
            }
            break;
        }
        if (entry->d_type != DT_DIR || !is_numeric(entry->d_name)) {
            LOG(DEBUG) << "Skipping non-de-key " << entry->d_name;
            continue;
        }
        userid_t user_id = std::stoi(entry->d_name);
        if (s_de_key_raw_refs.count(user_id) == 0) {
            auto key_path = de_dir + "/" + entry->d_name;
            KeyBuffer key;
            if (!android::vold::retrieveKey(key_path, kEmptyAuthentication, &key)) return false;
            std::string raw_ref;
            if (is_wrapped_key_supported()) {
                KeyBuffer ephemeral_wrapped_key;
                if (!getEphemeralWrappedKey(KeyFormat::RAW, key, &ephemeral_wrapped_key)) {
                   LOG(ERROR) << "Failed to export de_key in create_and_install_user_keys";
                   return false;
                }
                key = std::move(ephemeral_wrapped_key);
            }
            if (!android::vold::installKey(key, &raw_ref)) return false;
            s_de_key_raw_refs[user_id] = raw_ref;
            LOG(DEBUG) << "Installed de key for user " << user_id;
        }
    }
    // ext4enc:TODO: go through all DE directories, ensure that all user dirs have the
    // correct policy set on them, and that no rogue ones exist.
    return true;
}

bool e4crypt_initialize_global_de() {
    LOG(INFO) << "e4crypt_initialize_global_de";
    bool wrapped_key_supported = false;

    if (s_global_de_initialized) {
        LOG(INFO) << "Already initialized";
        return true;
    }

    PolicyKeyRef device_ref;
    wrapped_key_supported = is_wrapped_key_supported();

    if (!android::vold::retrieveAndInstallKey(true, kEmptyAuthentication,
                       device_key_path, device_key_temp,
                           &device_ref.key_raw_ref, wrapped_key_supported))
        return false;
    get_data_file_encryption_modes(&device_ref);

    std::string modestring = device_ref.contents_mode + ":" + device_ref.filenames_mode;
    std::string mode_filename = std::string("/data") + e4crypt_key_mode;
    if (!android::base::WriteStringToFile(modestring, mode_filename)) {
        PLOG(ERROR) << "Cannot save type";
        return false;
    }

    std::string ref_filename = std::string("/data") + e4crypt_key_ref;
    if (!android::base::WriteStringToFile(device_ref.key_raw_ref, ref_filename)) {
        PLOG(ERROR) << "Cannot save key reference to:" << ref_filename;
        return false;
    }
    LOG(INFO) << "Wrote system DE key reference to:" << ref_filename;

    s_global_de_initialized = true;
    return true;
}

bool e4crypt_init_user0() {
    LOG(DEBUG) << "e4crypt_init_user0";
    if (e4crypt_is_native()) {
        if (!prepare_dir(user_key_dir, 0700, AID_ROOT, AID_ROOT)) return false;
        if (!prepare_dir(user_key_dir + "/ce", 0700, AID_ROOT, AID_ROOT)) return false;
        if (!prepare_dir(user_key_dir + "/de", 0700, AID_ROOT, AID_ROOT)) return false;
        if (!android::vold::pathExists(get_de_key_path(0))) {
            if (!create_and_install_user_keys(0, false)) return false;
        }
        // TODO: switch to loading only DE_0 here once framework makes
        // explicit calls to install DE keys for secondary users
        if (!load_all_de_keys()) return false;
    }
    // We can only safely prepare DE storage here, since CE keys are probably
    // entangled with user credentials.  The framework will always prepare CE
    // storage once CE keys are installed.
    if (!e4crypt_prepare_user_storage("", 0, 0, android::os::IVold::STORAGE_FLAG_DE)) {
        LOG(ERROR) << "Failed to prepare user 0 storage";
        return false;
    }

    // If this is a non-FBE device that recently left an emulated mode,
    // restore user data directories to known-good state.
    if (!e4crypt_is_native() && !e4crypt_is_emulated()) {
        e4crypt_unlock_user_key(0, 0, "!", "!");
    }

    return true;
}

bool e4crypt_vold_create_user_key(userid_t user_id, int serial, bool ephemeral) {
    LOG(DEBUG) << "e4crypt_vold_create_user_key for " << user_id << " serial " << serial;
    if (!e4crypt_is_native()) {
        return true;
    }
    // FIXME test for existence of key that is not loaded yet
    if (s_ce_key_raw_refs.count(user_id) != 0) {
        LOG(ERROR) << "Already exists, can't e4crypt_vold_create_user_key for " << user_id
                   << " serial " << serial;
        // FIXME should we fail the command?
        return true;
    }
    if (!create_and_install_user_keys(user_id, ephemeral)) {
        return false;
    }
    return true;
}

static void drop_caches() {
    // Clean any dirty pages (otherwise they won't be dropped).
    sync();
    // Drop inode and page caches.
    if (!WriteStringToFile("3", "/proc/sys/vm/drop_caches")) {
        PLOG(ERROR) << "Failed to drop caches during key eviction";
    }
}

static bool evict_ce_key(userid_t user_id) {
    s_ce_keys.erase(user_id);
    bool success = true;
    std::string raw_ref;
    // If we haven't loaded the CE key, no need to evict it.
    if (lookup_key_ref(s_ce_key_raw_refs, user_id, &raw_ref)) {
        success &= android::vold::evictKey(raw_ref);
        drop_caches();
    }
    s_ce_key_raw_refs.erase(user_id);
    return success;
}

bool e4crypt_destroy_user_key(userid_t user_id) {
    LOG(DEBUG) << "e4crypt_destroy_user_key(" << user_id << ")";
    if (!e4crypt_is_native()) {
        return true;
    }
    bool success = true;
    std::string raw_ref;
    success &= evict_ce_key(user_id);
    success &=
        lookup_key_ref(s_de_key_raw_refs, user_id, &raw_ref) && android::vold::evictKey(raw_ref);
    s_de_key_raw_refs.erase(user_id);
    auto it = s_ephemeral_users.find(user_id);
    if (it != s_ephemeral_users.end()) {
        s_ephemeral_users.erase(it);
    } else {
        for (auto const path : get_ce_key_paths(get_ce_key_directory_path(user_id))) {
            success &= android::vold::destroyKey(path);
        }
        auto de_key_path = get_de_key_path(user_id);
        if (android::vold::pathExists(de_key_path)) {
            success &= android::vold::destroyKey(de_key_path);
        } else {
            LOG(INFO) << "Not present so not erasing: " << de_key_path;
        }
    }
    return success;
}

static bool emulated_lock(const std::string& path) {
    if (chmod(path.c_str(), 0000) != 0) {
        PLOG(ERROR) << "Failed to chmod " << path;
        return false;
    }
#if EMULATED_USES_SELINUX
    if (setfilecon(path.c_str(), "u:object_r:storage_stub_file:s0") != 0) {
        PLOG(WARNING) << "Failed to setfilecon " << path;
        return false;
    }
#endif
    return true;
}

static bool emulated_unlock(const std::string& path, mode_t mode) {
    if (chmod(path.c_str(), mode) != 0) {
        PLOG(ERROR) << "Failed to chmod " << path;
        // FIXME temporary workaround for b/26713622
        if (e4crypt_is_emulated()) return false;
    }
#if EMULATED_USES_SELINUX
    if (selinux_android_restorecon(path.c_str(), SELINUX_ANDROID_RESTORECON_FORCE) != 0) {
        PLOG(WARNING) << "Failed to restorecon " << path;
        // FIXME temporary workaround for b/26713622
        if (e4crypt_is_emulated()) return false;
    }
#endif
    return true;
}

static bool parse_hex(const std::string& hex, std::string* result) {
    if (hex == "!") {
        *result = "";
        return true;
    }
    if (android::vold::HexToStr(hex, *result) != 0) {
        LOG(ERROR) << "Invalid FBE hex string";  // Don't log the string for security reasons
        return false;
    }
    return true;
}

static std::string volkey_path(const std::string& misc_path, const std::string& volume_uuid) {
    return misc_path + "/vold/volume_keys/" + volume_uuid + "/default";
}

static std::string volume_secdiscardable_path(const std::string& volume_uuid) {
    return systemwide_volume_key_dir + "/" + volume_uuid + "/secdiscardable";
}

static bool read_or_create_volkey(const std::string& misc_path, const std::string& volume_uuid,
                                  PolicyKeyRef* key_ref) {
    auto secdiscardable_path = volume_secdiscardable_path(volume_uuid);
    std::string secdiscardable_hash;
    bool wrapped_key_supported = false;
    if (android::vold::pathExists(secdiscardable_path)) {
        if (!android::vold::readSecdiscardable(secdiscardable_path, &secdiscardable_hash))
            return false;
    } else {
        if (fs_mkdirs(secdiscardable_path.c_str(), 0700) != 0) {
            PLOG(ERROR) << "Creating directories for: " << secdiscardable_path;
            return false;
        }
        if (!android::vold::createSecdiscardable(secdiscardable_path, &secdiscardable_hash))
            return false;
    }
    auto key_path = volkey_path(misc_path, volume_uuid);
    if (fs_mkdirs(key_path.c_str(), 0700) != 0) {
        PLOG(ERROR) << "Creating directories for: " << key_path;
        return false;
    }
    android::vold::KeyAuthentication auth("", secdiscardable_hash);
    wrapped_key_supported = is_wrapped_key_supported_external();

    if (!android::vold::retrieveAndInstallKey(true, auth, key_path, key_path + "_tmp",
                                              &key_ref->key_raw_ref, wrapped_key_supported))
        return false;
    key_ref->contents_mode =
        android::base::GetProperty("ro.crypto.volume.contents_mode", "aes-256-xts");
    key_ref->filenames_mode =
        android::base::GetProperty("ro.crypto.volume.filenames_mode", "aes-256-heh");
    return true;
}

static bool destroy_volkey(const std::string& misc_path, const std::string& volume_uuid) {
    auto path = volkey_path(misc_path, volume_uuid);
    if (!android::vold::pathExists(path)) return true;
    return android::vold::destroyKey(path);
}

bool e4crypt_add_user_key_auth(userid_t user_id, int serial, const std::string& token_hex,
                               const std::string& secret_hex) {
    LOG(DEBUG) << "e4crypt_add_user_key_auth " << user_id << " serial=" << serial
               << " token_present=" << (token_hex != "!");
    if (!e4crypt_is_native()) return true;
    if (s_ephemeral_users.count(user_id) != 0) return true;
    std::string token, secret;
    if (!parse_hex(token_hex, &token)) return false;
    if (!parse_hex(secret_hex, &secret)) return false;
<<<<<<< HEAD
    auto auth =
        secret.empty() ? kEmptyAuthentication : android::vold::KeyAuthentication(token, secret);
    auto it = s_ce_keys.find(user_id);
    if (it == s_ce_keys.end()) {
        LOG(ERROR) << "Key not loaded into memory, can't change for user " << user_id;
        return false;
    }
    const auto& ce_key = it->second;
=======
    auto auth = secret.empty() ? kEmptyAuthentication
                                   : android::vold::KeyAuthentication(token, secret);
>>>>>>> 0fe2565f
    auto const directory_path = get_ce_key_directory_path(user_id);
    auto const paths = get_ce_key_paths(directory_path);

    KeyBuffer ce_key;
    if(is_wrapped_key_supported()) {
        std::string ce_key_current_path = get_ce_key_current_path(directory_path);
        if (android::vold::retrieveKey(ce_key_current_path, kEmptyAuthentication, &ce_key)) {
            LOG(DEBUG) << "Successfully retrieved key";
        } else {
            if (android::vold::retrieveKey(ce_key_current_path, auth, &ce_key)) {
                LOG(DEBUG) << "Successfully retrieved key";
            }
        }
    } else {
        auto it = s_ce_keys.find(user_id);
        if (it == s_ce_keys.end()) {
            LOG(ERROR) << "Key not loaded into memory, can't change for user " << user_id;
            return false;
        }
        ce_key = it->second;
    }

    std::string ce_key_path;
    if (!get_ce_key_new_path(directory_path, paths, &ce_key_path)) return false;
    if (!android::vold::storeKeyAtomically(ce_key_path, user_key_temp, auth, ce_key)) return false;
    return true;
}

bool e4crypt_clear_user_key_auth(userid_t user_id, int serial, const std::string& token_hex,
                                 const std::string& secret_hex) {
    LOG(DEBUG) << "e4crypt_clear_user_key_auth " << user_id << " serial=" << serial
               << " token_present=" << (token_hex != "!");
    if (!e4crypt_is_native()) return true;
    if (s_ephemeral_users.count(user_id) != 0) return true;
    std::string token, secret;

    if (!parse_hex(token_hex, &token)) return false;
    if (!parse_hex(secret_hex, &secret)) return false;

    if (is_wrapped_key_supported()) {
        auto const directory_path = get_ce_key_directory_path(user_id);
        auto const paths = get_ce_key_paths(directory_path);

        KeyBuffer ce_key;
        std::string ce_key_current_path = get_ce_key_current_path(directory_path);

        auto auth = android::vold::KeyAuthentication(token, secret);
        /* Retrieve key while removing a pin. A secret is needed */
        if (android::vold::retrieveKey(ce_key_current_path, auth, &ce_key)) {
            LOG(DEBUG) << "Successfully retrieved key";
        } else {
            /* Retrieve key when going None to swipe and vice versa when a
               synthetic password is present */
            if (android::vold::retrieveKey(ce_key_current_path, kEmptyAuthentication, &ce_key)) {
                LOG(DEBUG) << "Successfully retrieved key";
            }
        }

        std::string ce_key_path;
        if (!get_ce_key_new_path(directory_path, paths, &ce_key_path)) return false;
        if (!android::vold::storeKeyAtomically(ce_key_path, user_key_temp, kEmptyAuthentication, ce_key))
            return false;
    } else {
        if(!e4crypt_add_user_key_auth(user_id, serial, "!", "!")) return false;
    }
    return true;
}

bool e4crypt_fixate_newest_user_key_auth(userid_t user_id) {
    LOG(DEBUG) << "e4crypt_fixate_newest_user_key_auth " << user_id;
    if (!e4crypt_is_native()) return true;
    if (s_ephemeral_users.count(user_id) != 0) return true;
    auto const directory_path = get_ce_key_directory_path(user_id);
    auto const paths = get_ce_key_paths(directory_path);
    if (paths.empty()) {
        LOG(ERROR) << "No ce keys present, cannot fixate for user " << user_id;
        return false;
    }
    fixate_user_ce_key(directory_path, paths[0], paths);
    return true;
}

// TODO: rename to 'install' for consistency, and take flags to know which keys to install
bool e4crypt_unlock_user_key(userid_t user_id, int serial, const std::string& token_hex,
                             const std::string& secret_hex) {
    LOG(DEBUG) << "e4crypt_unlock_user_key " << user_id << " serial=" << serial
               << " token_present=" << (token_hex != "!");
    if (e4crypt_is_native()) {
        if (s_ce_key_raw_refs.count(user_id) != 0) {
            LOG(WARNING) << "Tried to unlock already-unlocked key for user " << user_id;
            return true;
        }
        std::string token, secret;
        if (!parse_hex(token_hex, &token)) return false;
        if (!parse_hex(secret_hex, &secret)) return false;
        android::vold::KeyAuthentication auth(token, secret);
        if (!read_and_install_user_ce_key(user_id, auth)) {
            LOG(ERROR) << "Couldn't read key for " << user_id;
            return false;
        }
    } else {
        // When in emulation mode, we just use chmod. However, we also
        // unlock directories when not in emulation mode, to bring devices
        // back into a known-good state.
        if (!emulated_unlock(android::vold::BuildDataSystemCePath(user_id), 0771) ||
            !emulated_unlock(android::vold::BuildDataMiscCePath(user_id), 01771) ||
            !emulated_unlock(android::vold::BuildDataMediaCePath("", user_id), 0770) ||
            !emulated_unlock(android::vold::BuildDataUserCePath("", user_id), 0771)) {
            LOG(ERROR) << "Failed to unlock user " << user_id;
            return false;
        }
    }
    return true;
}

// TODO: rename to 'evict' for consistency
bool e4crypt_lock_user_key(userid_t user_id) {
    LOG(DEBUG) << "e4crypt_lock_user_key " << user_id;
    if (e4crypt_is_native()) {
        return evict_ce_key(user_id);
    } else if (e4crypt_is_emulated()) {
        // When in emulation mode, we just use chmod
        if (!emulated_lock(android::vold::BuildDataSystemCePath(user_id)) ||
            !emulated_lock(android::vold::BuildDataMiscCePath(user_id)) ||
            !emulated_lock(android::vold::BuildDataMediaCePath("", user_id)) ||
            !emulated_lock(android::vold::BuildDataUserCePath("", user_id))) {
            LOG(ERROR) << "Failed to lock user " << user_id;
            return false;
        }
    }

    return true;
}

static bool prepare_subdirs(const std::string& action, const std::string& volume_uuid,
                            userid_t user_id, int flags) {
    if (0 != android::vold::ForkExecvp(
                 std::vector<std::string>{prepare_subdirs_path, action, volume_uuid,
                                          std::to_string(user_id), std::to_string(flags)})) {
        LOG(ERROR) << "vold_prepare_subdirs failed";
        return false;
    }
    return true;
}

bool e4crypt_prepare_user_storage(const std::string& volume_uuid, userid_t user_id, int serial,
                                  int flags) {
    LOG(DEBUG) << "e4crypt_prepare_user_storage for volume " << escape_empty(volume_uuid)
               << ", user " << user_id << ", serial " << serial << ", flags " << flags;

    if (flags & android::os::IVold::STORAGE_FLAG_DE) {
        // DE_sys key
        auto system_legacy_path = android::vold::BuildDataSystemLegacyPath(user_id);
        auto misc_legacy_path = android::vold::BuildDataMiscLegacyPath(user_id);
        auto profiles_de_path = android::vold::BuildDataProfilesDePath(user_id);

        // DE_n key
        auto system_de_path = android::vold::BuildDataSystemDePath(user_id);
        auto misc_de_path = android::vold::BuildDataMiscDePath(user_id);
        auto vendor_de_path = android::vold::BuildDataVendorDePath(user_id);
        auto user_de_path = android::vold::BuildDataUserDePath(volume_uuid, user_id);

        if (volume_uuid.empty()) {
            if (!prepare_dir(system_legacy_path, 0700, AID_SYSTEM, AID_SYSTEM)) return false;
#if MANAGE_MISC_DIRS
            if (!prepare_dir(misc_legacy_path, 0750, multiuser_get_uid(user_id, AID_SYSTEM),
                             multiuser_get_uid(user_id, AID_EVERYBODY)))
                return false;
#endif
            if (!prepare_dir(profiles_de_path, 0771, AID_SYSTEM, AID_SYSTEM)) return false;

            if (!prepare_dir(system_de_path, 0770, AID_SYSTEM, AID_SYSTEM)) return false;
            if (!prepare_dir(misc_de_path, 01771, AID_SYSTEM, AID_MISC)) return false;
            if (!prepare_dir(vendor_de_path, 0771, AID_ROOT, AID_ROOT)) return false;
        }
        if (!prepare_dir(user_de_path, 0771, AID_SYSTEM, AID_SYSTEM)) return false;

        if (e4crypt_is_native()) {
            PolicyKeyRef de_ref;
            if (volume_uuid.empty()) {
                if (!lookup_key_ref(s_de_key_raw_refs, user_id, &de_ref.key_raw_ref)) return false;
                get_data_file_encryption_modes(&de_ref);
                if (!ensure_policy(de_ref, system_de_path)) return false;
                if (!ensure_policy(de_ref, misc_de_path)) return false;
                if (!ensure_policy(de_ref, vendor_de_path)) return false;
            } else {
                if (!read_or_create_volkey(misc_de_path, volume_uuid, &de_ref)) return false;
            }
            if (!ensure_policy(de_ref, user_de_path)) return false;
        }
    }

    if (flags & android::os::IVold::STORAGE_FLAG_CE) {
        // CE_n key
        auto system_ce_path = android::vold::BuildDataSystemCePath(user_id);
        auto misc_ce_path = android::vold::BuildDataMiscCePath(user_id);
        auto vendor_ce_path = android::vold::BuildDataVendorCePath(user_id);
        auto media_ce_path = android::vold::BuildDataMediaCePath(volume_uuid, user_id);
        auto user_ce_path = android::vold::BuildDataUserCePath(volume_uuid, user_id);

        if (volume_uuid.empty()) {
            if (!prepare_dir(system_ce_path, 0770, AID_SYSTEM, AID_SYSTEM)) return false;
            if (!prepare_dir(misc_ce_path, 01771, AID_SYSTEM, AID_MISC)) return false;
            if (!prepare_dir(vendor_ce_path, 0771, AID_ROOT, AID_ROOT)) return false;
        }
        if (!prepare_dir(media_ce_path, 0770, AID_MEDIA_RW, AID_MEDIA_RW)) return false;
        if (!prepare_dir(user_ce_path, 0771, AID_SYSTEM, AID_SYSTEM)) return false;

        if (e4crypt_is_native()) {
            PolicyKeyRef ce_ref;
            if (volume_uuid.empty()) {
                if (!lookup_key_ref(s_ce_key_raw_refs, user_id, &ce_ref.key_raw_ref)) return false;
                get_data_file_encryption_modes(&ce_ref);
                if (!ensure_policy(ce_ref, system_ce_path)) return false;
                if (!ensure_policy(ce_ref, misc_ce_path)) return false;
                if (!ensure_policy(ce_ref, vendor_ce_path)) return false;

            } else {
                if (!read_or_create_volkey(misc_ce_path, volume_uuid, &ce_ref)) return false;
            }
            if (!ensure_policy(ce_ref, media_ce_path)) return false;
            if (!ensure_policy(ce_ref, user_ce_path)) return false;
        }

        if (volume_uuid.empty()) {
            // Now that credentials have been installed, we can run restorecon
            // over these paths
            // NOTE: these paths need to be kept in sync with libselinux
            android::vold::RestoreconRecursive(system_ce_path);
            android::vold::RestoreconRecursive(misc_ce_path);
        }
    }
    if (!prepare_subdirs("prepare", volume_uuid, user_id, flags)) return false;

    return true;
}

bool e4crypt_destroy_user_storage(const std::string& volume_uuid, userid_t user_id, int flags) {
    LOG(DEBUG) << "e4crypt_destroy_user_storage for volume " << escape_empty(volume_uuid)
               << ", user " << user_id << ", flags " << flags;
    bool res = true;

    res &= prepare_subdirs("destroy", volume_uuid, user_id, flags);

    if (flags & android::os::IVold::STORAGE_FLAG_CE) {
        // CE_n key
        auto system_ce_path = android::vold::BuildDataSystemCePath(user_id);
        auto misc_ce_path = android::vold::BuildDataMiscCePath(user_id);
        auto vendor_ce_path = android::vold::BuildDataVendorCePath(user_id);
        auto media_ce_path = android::vold::BuildDataMediaCePath(volume_uuid, user_id);
        auto user_ce_path = android::vold::BuildDataUserCePath(volume_uuid, user_id);

        res &= destroy_dir(media_ce_path);
        res &= destroy_dir(user_ce_path);
        if (volume_uuid.empty()) {
            res &= destroy_dir(system_ce_path);
            res &= destroy_dir(misc_ce_path);
            res &= destroy_dir(vendor_ce_path);
        } else {
            if (e4crypt_is_native()) {
                res &= destroy_volkey(misc_ce_path, volume_uuid);
            }
        }
    }

    if (flags & android::os::IVold::STORAGE_FLAG_DE) {
        // DE_sys key
        auto system_legacy_path = android::vold::BuildDataSystemLegacyPath(user_id);
        auto misc_legacy_path = android::vold::BuildDataMiscLegacyPath(user_id);
        auto profiles_de_path = android::vold::BuildDataProfilesDePath(user_id);

        // DE_n key
        auto system_de_path = android::vold::BuildDataSystemDePath(user_id);
        auto misc_de_path = android::vold::BuildDataMiscDePath(user_id);
        auto vendor_de_path = android::vold::BuildDataVendorDePath(user_id);
        auto user_de_path = android::vold::BuildDataUserDePath(volume_uuid, user_id);

        res &= destroy_dir(user_de_path);
        if (volume_uuid.empty()) {
            res &= destroy_dir(system_legacy_path);
#if MANAGE_MISC_DIRS
            res &= destroy_dir(misc_legacy_path);
#endif
            res &= destroy_dir(profiles_de_path);
            res &= destroy_dir(system_de_path);
            res &= destroy_dir(misc_de_path);
            res &= destroy_dir(vendor_de_path);
        } else {
            if (e4crypt_is_native()) {
                res &= destroy_volkey(misc_de_path, volume_uuid);
            }
        }
    }

    return res;
}

static bool destroy_volume_keys(const std::string& directory_path, const std::string& volume_uuid) {
    auto dirp = std::unique_ptr<DIR, int (*)(DIR*)>(opendir(directory_path.c_str()), closedir);
    if (!dirp) {
        PLOG(ERROR) << "Unable to open directory: " + directory_path;
        return false;
    }
    bool res = true;
    for (;;) {
        errno = 0;
        auto const entry = readdir(dirp.get());
        if (!entry) {
            if (errno) {
                PLOG(ERROR) << "Unable to read directory: " + directory_path;
                return false;
            }
            break;
        }
        if (entry->d_type != DT_DIR || entry->d_name[0] == '.') {
            LOG(DEBUG) << "Skipping non-user " << entry->d_name;
            continue;
        }
        res &= destroy_volkey(directory_path + "/" + entry->d_name, volume_uuid);
    }
    return res;
}

bool e4crypt_destroy_volume_keys(const std::string& volume_uuid) {
    bool res = true;
    LOG(DEBUG) << "e4crypt_destroy_volume_keys for volume " << escape_empty(volume_uuid);
    auto secdiscardable_path = volume_secdiscardable_path(volume_uuid);
    res &= android::vold::runSecdiscardSingle(secdiscardable_path);
    res &= destroy_volume_keys("/data/misc_ce", volume_uuid);
    res &= destroy_volume_keys("/data/misc_de", volume_uuid);
    return res;
}<|MERGE_RESOLUTION|>--- conflicted
+++ resolved
@@ -623,19 +623,8 @@
     std::string token, secret;
     if (!parse_hex(token_hex, &token)) return false;
     if (!parse_hex(secret_hex, &secret)) return false;
-<<<<<<< HEAD
     auto auth =
         secret.empty() ? kEmptyAuthentication : android::vold::KeyAuthentication(token, secret);
-    auto it = s_ce_keys.find(user_id);
-    if (it == s_ce_keys.end()) {
-        LOG(ERROR) << "Key not loaded into memory, can't change for user " << user_id;
-        return false;
-    }
-    const auto& ce_key = it->second;
-=======
-    auto auth = secret.empty() ? kEmptyAuthentication
-                                   : android::vold::KeyAuthentication(token, secret);
->>>>>>> 0fe2565f
     auto const directory_path = get_ce_key_directory_path(user_id);
     auto const paths = get_ce_key_paths(directory_path);
 
