--- conflicted
+++ resolved
@@ -144,13 +144,11 @@
                 "arc_services_aidl",
                 "libarcappfuse",
                 "libarcobbvolume",
-                "libparcelfiledescriptor",
             ],
         },
         debuggable: {
             cppflags: ["-D__ANDROID_DEBUGGABLE__"],
         },
-<<<<<<< HEAD
         device_support_hwfde: {
             cflags: ["-DCONFIG_HW_DISK_ENCRYPTION"],
             header_libs: ["libcryptfs_hw_headers"],
@@ -159,8 +157,6 @@
         device_support_hwfde_perf: {
             cflags: ["-DCONFIG_HW_DISK_ENCRYPT_PERF"],
         },
-=======
->>>>>>> 756cb7d3
     },
     shared_libs: [
         "android.hardware.health.storage@1.0",
@@ -182,7 +178,6 @@
                 "arc_services_aidl",
                 "libarcappfuse",
                 "libarcobbvolume",
-                "libparcelfiledescriptor",
             ],
         },
         device_support_hwfde: {
