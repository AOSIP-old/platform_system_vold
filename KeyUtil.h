--- conflicted
+++ resolved
@@ -32,16 +32,10 @@
 bool evictKey(const std::string& raw_ref);
 bool retrieveAndInstallKey(bool create_if_absent, const KeyAuthentication& key_authentication,
                            const std::string& key_path, const std::string& tmp_path,
-<<<<<<< HEAD
-                           std::string* key_ref);
+                           std::string* key_ref, bool wrapped_key_supported);
 bool retrieveKey(bool create_if_absent, const std::string& key_path, const std::string& tmp_path,
                  KeyBuffer* key);
 
-=======
-                           std::string* key_ref, bool wrapped_key_supported);
-bool retrieveKey(bool create_if_absent, const std::string& key_path,
-                 const std::string& tmp_path, KeyBuffer* key);
->>>>>>> 0fe2565f
 }  // namespace vold
 }  // namespace android
 
