/*
 * Copyright (C) 2015 The Android Open Source Project
 *
 * Licensed under the Apache License, Version 2.0 (the "License");
 * you may not use this file except in compliance with the License.
 * You may obtain a copy of the License at
 *
 *      http://www.apache.org/licenses/LICENSE-2.0
 *
 * Unless required by applicable law or agreed to in writing, software
 * distributed under the License is distributed on an "AS IS" BASIS,
 * WITHOUT WARRANTIES OR CONDITIONS OF ANY KIND, either express or implied.
 * See the License for the specific language governing permissions and
 * limitations under the License.
 */

#include "sehandle.h"
#include "Utils.h"
#include "Process.h"

#include <android-base/file.h>
#include <android-base/logging.h>
#include <android-base/stringprintf.h>
#include <cutils/fs.h>
#include <cutils/properties.h>
#include <private/android_filesystem_config.h>
#include <logwrap/logwrap.h>

#include <mutex>
#include <dirent.h>
#include <fcntl.h>
#include <linux/fs.h>
#include <stdlib.h>
#include <sys/mount.h>
#include <sys/types.h>
#include <sys/stat.h>
#include <sys/wait.h>
#include <sys/statvfs.h>

#ifndef UMOUNT_NOFOLLOW
#define UMOUNT_NOFOLLOW    0x00000008  /* Don't follow symlink on umount */
#endif

using android::base::ReadFileToString;
using android::base::StringPrintf;

namespace android {
namespace vold {

security_context_t sBlkidContext = nullptr;
security_context_t sBlkidUntrustedContext = nullptr;
security_context_t sFsckContext = nullptr;
security_context_t sFsckUntrustedContext = nullptr;

static const char* kBlkidPath = "/system/bin/blkid";
static const char* kKeyPath = "/data/misc/vold";

static const char* kProcFilesystems = "/proc/filesystems";

status_t CreateDeviceNode(const std::string& path, dev_t dev) {
    const char* cpath = path.c_str();
    status_t res = 0;

    char* secontext = nullptr;
    if (sehandle) {
        if (!selabel_lookup(sehandle, &secontext, cpath, S_IFBLK)) {
            setfscreatecon(secontext);
        }
    }

    mode_t mode = 0660 | S_IFBLK;
    if (mknod(cpath, mode, dev) < 0) {
        if (errno != EEXIST) {
            PLOG(ERROR) << "Failed to create device node for " << major(dev)
                    << ":" << minor(dev) << " at " << path;
            res = -errno;
        }
    }

    if (secontext) {
        setfscreatecon(nullptr);
        freecon(secontext);
    }

    return res;
}

status_t DestroyDeviceNode(const std::string& path) {
    const char* cpath = path.c_str();
    if (TEMP_FAILURE_RETRY(unlink(cpath))) {
        return -errno;
    } else {
        return OK;
    }
}

status_t PrepareDir(const std::string& path, mode_t mode, uid_t uid, gid_t gid) {
    const char* cpath = path.c_str();

    char* secontext = nullptr;
    if (sehandle) {
        if (!selabel_lookup(sehandle, &secontext, cpath, S_IFDIR)) {
            setfscreatecon(secontext);
        }
    }

    int res = fs_prepare_dir(cpath, mode, uid, gid);

    if (secontext) {
        setfscreatecon(nullptr);
        freecon(secontext);
    }

    if (res == 0) {
        return OK;
    } else {
        return -errno;
    }
}

status_t ForceUnmount(const std::string& path) {
    const char* cpath = path.c_str();
    if (!umount2(cpath, UMOUNT_NOFOLLOW) || errno == EINVAL || errno == ENOENT) {
        return OK;
    }
    // Apps might still be handling eject request, so wait before
    // we start sending signals
    sleep(5);

    Process::killProcessesWithOpenFiles(cpath, SIGINT);
    sleep(5);
    if (!umount2(cpath, UMOUNT_NOFOLLOW) || errno == EINVAL || errno == ENOENT) {
        return OK;
    }

    Process::killProcessesWithOpenFiles(cpath, SIGTERM);
    sleep(5);
    if (!umount2(cpath, UMOUNT_NOFOLLOW) || errno == EINVAL || errno == ENOENT) {
        return OK;
    }

    Process::killProcessesWithOpenFiles(cpath, SIGKILL);
    sleep(5);
    if (!umount2(cpath, UMOUNT_NOFOLLOW) || errno == EINVAL || errno == ENOENT) {
        return OK;
    }

    return -errno;
}

status_t KillProcessesUsingPath(const std::string& path) {
    const char* cpath = path.c_str();
    if (Process::killProcessesWithOpenFiles(cpath, SIGINT) == 0) {
        return OK;
    }
    sleep(5);

    if (Process::killProcessesWithOpenFiles(cpath, SIGTERM) == 0) {
        return OK;
    }
    sleep(5);

    if (Process::killProcessesWithOpenFiles(cpath, SIGKILL) == 0) {
        return OK;
    }
    sleep(5);

    // Send SIGKILL a second time to determine if we've
    // actually killed everyone with open files
    if (Process::killProcessesWithOpenFiles(cpath, SIGKILL) == 0) {
        return OK;
    }
    PLOG(ERROR) << "Failed to kill processes using " << path;
    return -EBUSY;
}

status_t BindMount(const std::string& source, const std::string& target) {
    if (::mount(source.c_str(), target.c_str(), "", MS_BIND, NULL)) {
        PLOG(ERROR) << "Failed to bind mount " << source << " to " << target;
        return -errno;
    }
    return OK;
}

static status_t readMetadata(const std::string& path, std::string& fsType,
        std::string& fsUuid, std::string& fsLabel, bool untrusted) {
    fsType.clear();
    fsUuid.clear();
    fsLabel.clear();

    std::vector<std::string> cmd;
    cmd.push_back(kBlkidPath);
    cmd.push_back("-c");
    cmd.push_back("/dev/null");
    cmd.push_back("-s");
    cmd.push_back("TYPE");
    cmd.push_back("-s");
    cmd.push_back("UUID");
    cmd.push_back("-s");
    cmd.push_back("LABEL");
    cmd.push_back(path);

    std::vector<std::string> output;
    status_t res = ForkExecvp(cmd, output, untrusted ? sBlkidUntrustedContext : sBlkidContext);
    if (res != OK) {
        LOG(WARNING) << "blkid failed to identify " << path;
        return res;
    }

    char value[128];
    for (const auto& line : output) {
        // Extract values from blkid output, if defined
        const char* cline = line.c_str();
<<<<<<< HEAD
        const char* start = strstr(cline, "TYPE=");
=======
        char* start = strstr(cline, "TYPE=\"");
>>>>>>> 635193ab
        if (start != nullptr && sscanf(start + 5, "\"%127[^\"]\"", value) == 1) {
            fsType = value;
        }

        start = strstr(cline, "UUID=\"");
        if (start != nullptr && sscanf(start + 5, "\"%127[^\"]\"", value) == 1) {
            fsUuid = value;
        }

        start = strstr(cline, "LABEL=\"");
        if (start != nullptr && sscanf(start + 6, "\"%127[^\"]\"", value) == 1) {
            fsLabel = value;
        }
    }

    return OK;
}

status_t ReadMetadata(const std::string& path, std::string& fsType,
        std::string& fsUuid, std::string& fsLabel) {
    return readMetadata(path, fsType, fsUuid, fsLabel, false);
}

status_t ReadMetadataUntrusted(const std::string& path, std::string& fsType,
        std::string& fsUuid, std::string& fsLabel) {
    return readMetadata(path, fsType, fsUuid, fsLabel, true);
}

status_t ForkExecvp(const std::vector<std::string>& args) {
    return ForkExecvp(args, nullptr);
}

status_t ForkExecvp(const std::vector<std::string>& args, security_context_t context) {
    size_t argc = args.size();
    char** argv = (char**) calloc(argc, sizeof(char*));
    for (size_t i = 0; i < argc; i++) {
        argv[i] = (char*) args[i].c_str();
        if (i == 0) {
            LOG(VERBOSE) << args[i];
        } else {
            LOG(VERBOSE) << "    " << args[i];
        }
    }

    if (setexeccon(context)) {
        LOG(ERROR) << "Failed to setexeccon";
        abort();
    }
    status_t res = android_fork_execvp(argc, argv, NULL, false, true);
    if (setexeccon(nullptr)) {
        LOG(ERROR) << "Failed to setexeccon";
        abort();
    }

    free(argv);
    return res;
}

status_t ForkExecvp(const std::vector<std::string>& args,
        std::vector<std::string>& output) {
    return ForkExecvp(args, output, nullptr);
}

status_t ForkExecvp(const std::vector<std::string>& args,
        std::vector<std::string>& output, security_context_t context) {
    std::string cmd;
    for (size_t i = 0; i < args.size(); i++) {
        cmd += args[i] + " ";
        if (i == 0) {
            LOG(VERBOSE) << args[i];
        } else {
            LOG(VERBOSE) << "    " << args[i];
        }
    }
    output.clear();

    if (setexeccon(context)) {
        LOG(ERROR) << "Failed to setexeccon";
        abort();
    }
    FILE* fp = popen(cmd.c_str(), "r");
    if (setexeccon(nullptr)) {
        LOG(ERROR) << "Failed to setexeccon";
        abort();
    }

    if (!fp) {
        PLOG(ERROR) << "Failed to popen " << cmd;
        return -errno;
    }
    char line[1024];
    while (fgets(line, sizeof(line), fp) != nullptr) {
        LOG(VERBOSE) << line;
        output.push_back(std::string(line));
    }
    if (pclose(fp) != 0) {
        PLOG(ERROR) << "Failed to pclose " << cmd;
        return -errno;
    }

    return OK;
}

pid_t ForkExecvpAsync(const std::vector<std::string>& args) {
    size_t argc = args.size();
    char** argv = (char**) calloc(argc + 1, sizeof(char*));
    for (size_t i = 0; i < argc; i++) {
        argv[i] = (char*) args[i].c_str();
        if (i == 0) {
            LOG(VERBOSE) << args[i];
        } else {
            LOG(VERBOSE) << "    " << args[i];
        }
    }

    pid_t pid = fork();
    if (pid == 0) {
        close(STDIN_FILENO);
        close(STDOUT_FILENO);
        close(STDERR_FILENO);

        if (execvp(argv[0], argv)) {
            PLOG(ERROR) << "Failed to exec";
        }

        _exit(1);
    }

    if (pid == -1) {
        PLOG(ERROR) << "Failed to exec";
    }

    free(argv);
    return pid;
}

status_t ReadRandomBytes(size_t bytes, std::string& out) {
    out.clear();

    int fd = TEMP_FAILURE_RETRY(open("/dev/urandom", O_RDONLY | O_CLOEXEC | O_NOFOLLOW));
    if (fd == -1) {
        return -errno;
    }

    char buf[BUFSIZ];
    size_t n;
    while ((n = TEMP_FAILURE_RETRY(read(fd, &buf[0], std::min(sizeof(buf), bytes)))) > 0) {
        out.append(buf, n);
        bytes -= n;
    }
    close(fd);

    if (bytes == 0) {
        return OK;
    } else {
        return -EIO;
    }
}

status_t HexToStr(const std::string& hex, std::string& str) {
    str.clear();
    bool even = true;
    char cur = 0;
    for (size_t i = 0; i < hex.size(); i++) {
        int val = 0;
        switch (hex[i]) {
        case ' ': case '-': case ':': continue;
        case 'f': case 'F': val = 15; break;
        case 'e': case 'E': val = 14; break;
        case 'd': case 'D': val = 13; break;
        case 'c': case 'C': val = 12; break;
        case 'b': case 'B': val = 11; break;
        case 'a': case 'A': val = 10; break;
        case '9': val = 9; break;
        case '8': val = 8; break;
        case '7': val = 7; break;
        case '6': val = 6; break;
        case '5': val = 5; break;
        case '4': val = 4; break;
        case '3': val = 3; break;
        case '2': val = 2; break;
        case '1': val = 1; break;
        case '0': val = 0; break;
        default: return -EINVAL;
        }

        if (even) {
            cur = val << 4;
        } else {
            cur += val;
            str.push_back(cur);
            cur = 0;
        }
        even = !even;
    }
    return even ? OK : -EINVAL;
}

static const char* kLookup = "0123456789abcdef";

status_t StrToHex(const std::string& str, std::string& hex) {
    hex.clear();
    for (size_t i = 0; i < str.size(); i++) {
        hex.push_back(kLookup[(str[i] & 0xF0) >> 4]);
        hex.push_back(kLookup[str[i] & 0x0F]);
    }
    return OK;
}

status_t NormalizeHex(const std::string& in, std::string& out) {
    std::string tmp;
    if (HexToStr(in, tmp)) {
        return -EINVAL;
    }
    return StrToHex(tmp, out);
}

uint64_t GetFreeBytes(const std::string& path) {
    struct statvfs sb;
    if (statvfs(path.c_str(), &sb) == 0) {
        return (uint64_t) sb.f_bavail * sb.f_frsize;
    } else {
        return -1;
    }
}

// TODO: borrowed from frameworks/native/libs/diskusage/ which should
// eventually be migrated into system/
static int64_t stat_size(struct stat *s) {
    int64_t blksize = s->st_blksize;
    // count actual blocks used instead of nominal file size
    int64_t size = s->st_blocks * 512;

    if (blksize) {
        /* round up to filesystem block size */
        size = (size + blksize - 1) & (~(blksize - 1));
    }

    return size;
}

// TODO: borrowed from frameworks/native/libs/diskusage/ which should
// eventually be migrated into system/
int64_t calculate_dir_size(int dfd) {
    int64_t size = 0;
    struct stat s;
    DIR *d;
    struct dirent *de;

    d = fdopendir(dfd);
    if (d == NULL) {
        close(dfd);
        return 0;
    }

    while ((de = readdir(d))) {
        const char *name = de->d_name;
        if (fstatat(dfd, name, &s, AT_SYMLINK_NOFOLLOW) == 0) {
            size += stat_size(&s);
        }
        if (de->d_type == DT_DIR) {
            int subfd;

            /* always skip "." and ".." */
            if (name[0] == '.') {
                if (name[1] == 0)
                    continue;
                if ((name[1] == '.') && (name[2] == 0))
                    continue;
            }

            subfd = openat(dfd, name, O_RDONLY | O_DIRECTORY | O_CLOEXEC);
            if (subfd >= 0) {
                size += calculate_dir_size(subfd);
            }
        }
    }
    closedir(d);
    return size;
}

uint64_t GetTreeBytes(const std::string& path) {
    int dirfd = open(path.c_str(), O_RDONLY | O_DIRECTORY | O_CLOEXEC);
    if (dirfd < 0) {
        PLOG(WARNING) << "Failed to open " << path;
        return -1;
    } else {
        uint64_t res = calculate_dir_size(dirfd);
        close(dirfd);
        return res;
    }
}

bool IsFilesystemSupported(const std::string& fsType) {
    std::string supported;
    if (!ReadFileToString(kProcFilesystems, &supported)) {
        PLOG(ERROR) << "Failed to read supported filesystems";
        return false;
    }
    return supported.find(fsType + "\n") != std::string::npos;
}

status_t WipeBlockDevice(const std::string& path) {
    status_t res = -1;
    const char* c_path = path.c_str();
    unsigned long nr_sec = 0;
    unsigned long long range[2];

    int fd = TEMP_FAILURE_RETRY(open(c_path, O_RDWR | O_CLOEXEC));
    if (fd == -1) {
        PLOG(ERROR) << "Failed to open " << path;
        goto done;
    }

    if ((ioctl(fd, BLKGETSIZE, &nr_sec)) == -1) {
        PLOG(ERROR) << "Failed to determine size of " << path;
        goto done;
    }

    range[0] = 0;
    range[1] = (unsigned long long) nr_sec * 512;

    LOG(INFO) << "About to discard " << range[1] << " on " << path;
    if (ioctl(fd, BLKDISCARD, &range) == 0) {
        LOG(INFO) << "Discard success on " << path;
        res = 0;
    } else {
        PLOG(ERROR) << "Discard failure on " << path;
    }

done:
    close(fd);
    return res;
}

static bool isValidFilename(const std::string& name) {
    if (name.empty() || (name == ".") || (name == "..")
            || (name.find('/') != std::string::npos)) {
        return false;
    } else {
        return true;
    }
}

std::string BuildKeyPath(const std::string& partGuid) {
    return StringPrintf("%s/expand_%s.key", kKeyPath, partGuid.c_str());
}

std::string BuildDataSystemLegacyPath(userid_t userId) {
    return StringPrintf("%s/system/users/%u", BuildDataPath(nullptr).c_str(), userId);
}

std::string BuildDataSystemCePath(userid_t userId) {
    return StringPrintf("%s/system_ce/%u", BuildDataPath(nullptr).c_str(), userId);
}

std::string BuildDataSystemDePath(userid_t userId) {
    return StringPrintf("%s/system_de/%u", BuildDataPath(nullptr).c_str(), userId);
}

std::string BuildDataMiscLegacyPath(userid_t userId) {
    return StringPrintf("%s/misc/user/%u", BuildDataPath(nullptr).c_str(), userId);
}

std::string BuildDataMiscCePath(userid_t userId) {
    return StringPrintf("%s/misc_ce/%u", BuildDataPath(nullptr).c_str(), userId);
}

std::string BuildDataMiscDePath(userid_t userId) {
    return StringPrintf("%s/misc_de/%u", BuildDataPath(nullptr).c_str(), userId);
}

// Keep in sync with installd (frameworks/native/cmds/installd/utils.h)
std::string BuildDataProfilesDePath(userid_t userId) {
    return StringPrintf("%s/misc/profiles/cur/%u", BuildDataPath(nullptr).c_str(), userId);
}

std::string BuildDataPath(const char* volumeUuid) {
    // TODO: unify with installd path generation logic
    if (volumeUuid == nullptr) {
        return "/data";
    } else {
        CHECK(isValidFilename(volumeUuid));
        return StringPrintf("/mnt/expand/%s", volumeUuid);
    }
}

std::string BuildDataMediaCePath(const char* volumeUuid, userid_t userId) {
    // TODO: unify with installd path generation logic
    std::string data(BuildDataPath(volumeUuid));
    return StringPrintf("%s/media/%u", data.c_str(), userId);
}

std::string BuildDataUserCePath(const char* volumeUuid, userid_t userId) {
    // TODO: unify with installd path generation logic
    std::string data(BuildDataPath(volumeUuid));
    if (volumeUuid == nullptr) {
        if (userId == 0) {
            return StringPrintf("%s/data", data.c_str());
        } else {
            return StringPrintf("%s/user/%u", data.c_str(), userId);
        }
    } else {
        return StringPrintf("%s/user/%u", data.c_str(), userId);
    }
}

std::string BuildDataUserDePath(const char* volumeUuid, userid_t userId) {
    // TODO: unify with installd path generation logic
    std::string data(BuildDataPath(volumeUuid));
    return StringPrintf("%s/user_de/%u", data.c_str(), userId);
}

dev_t GetDevice(const std::string& path) {
    struct stat sb;
    if (stat(path.c_str(), &sb)) {
        PLOG(WARNING) << "Failed to stat " << path;
        return 0;
    } else {
        return sb.st_dev;
    }
}

status_t RestoreconRecursive(const std::string& path) {
    LOG(VERBOSE) << "Starting restorecon of " << path;

    // TODO: find a cleaner way of waiting for restorecon to finish
    const char* cpath = path.c_str();
    property_set("selinux.restorecon_recursive", "");
    property_set("selinux.restorecon_recursive", cpath);

    char value[PROPERTY_VALUE_MAX];
    while (true) {
        property_get("selinux.restorecon_recursive", value, "");
        if (strcmp(cpath, value) == 0) {
            break;
        }
        usleep(100000); // 100ms
    }

    LOG(VERBOSE) << "Finished restorecon of " << path;
    return OK;
}

status_t SaneReadLinkAt(int dirfd, const char* path, char* buf, size_t bufsiz) {
    ssize_t len = readlinkat(dirfd, path, buf, bufsiz);
    if (len < 0) {
        return -1;
    } else if (len == (ssize_t) bufsiz) {
        return -1;
    } else {
        buf[len] = '\0';
        return 0;
    }
}

bool IsRunningInEmulator() {
    return property_get_bool("ro.kernel.qemu", 0);
}

}  // namespace vold
}  // namespace android<|MERGE_RESOLUTION|>--- conflicted
+++ resolved
@@ -211,11 +211,7 @@
     for (const auto& line : output) {
         // Extract values from blkid output, if defined
         const char* cline = line.c_str();
-<<<<<<< HEAD
-        const char* start = strstr(cline, "TYPE=");
-=======
-        char* start = strstr(cline, "TYPE=\"");
->>>>>>> 635193ab
+        const char* start = strstr(cline, "TYPE=\"");
         if (start != nullptr && sscanf(start + 5, "\"%127[^\"]\"", value) == 1) {
             fsType = value;
         }
