/*
 * Copyright (C) 2015 The Android Open Source Project
 *
 * Licensed under the Apache License, Version 2.0 (the "License");
 * you may not use this file except in compliance with the License.
 * You may obtain a copy of the License at
 *
 *      http://www.apache.org/licenses/LICENSE-2.0
 *
 * Unless required by applicable law or agreed to in writing, software
 * distributed under the License is distributed on an "AS IS" BASIS,
 * WITHOUT WARRANTIES OR CONDITIONS OF ANY KIND, either express or implied.
 * See the License for the specific language governing permissions and
 * limitations under the License.
 */

#include "Utils.h"

#include "Process.h"
#include "sehandle.h"

#include <android-base/chrono_utils.h>
#include <android-base/file.h>
#include <android-base/logging.h>
#include <android-base/properties.h>
#include <android-base/stringprintf.h>
#include <android-base/strings.h>
#include <android-base/unique_fd.h>
#include <cutils/fs.h>
#include <logwrap/logwrap.h>
#include <private/android_filesystem_config.h>

#include <dirent.h>
#include <fcntl.h>
#include <linux/fs.h>
#include <mntent.h>
#include <stdio.h>
#include <stdlib.h>
#include <sys/mount.h>
#include <sys/stat.h>
#include <sys/statvfs.h>
#include <sys/sysmacros.h>
#include <sys/types.h>
#include <sys/wait.h>

#include <list>
#include <mutex>
#include <thread>

#ifndef UMOUNT_NOFOLLOW
#define UMOUNT_NOFOLLOW 0x00000008 /* Don't follow symlink on umount */
#endif

using namespace std::chrono_literals;
using android::base::ReadFileToString;
using android::base::StringPrintf;

namespace android {
namespace vold {

security_context_t sBlkidContext = nullptr;
security_context_t sBlkidUntrustedContext = nullptr;
security_context_t sFsckContext = nullptr;
security_context_t sFsckUntrustedContext = nullptr;

bool sSleepOnUnmount = true;

static const char* kBlkidPath = "/system/bin/blkid";
static const char* kKeyPath = "/data/misc/vold";

static const char* kProcFilesystems = "/proc/filesystems";

// Lock used to protect process-level SELinux changes from racing with each
// other between multiple threads.
static std::mutex kSecurityLock;

status_t CreateDeviceNode(const std::string& path, dev_t dev) {
    std::lock_guard<std::mutex> lock(kSecurityLock);
    const char* cpath = path.c_str();
    status_t res = 0;

    char* secontext = nullptr;
    if (sehandle) {
        if (!selabel_lookup(sehandle, &secontext, cpath, S_IFBLK)) {
            setfscreatecon(secontext);
        }
    }

    mode_t mode = 0660 | S_IFBLK;
    if (mknod(cpath, mode, dev) < 0) {
        if (errno != EEXIST) {
            PLOG(ERROR) << "Failed to create device node for " << major(dev) << ":" << minor(dev)
                        << " at " << path;
            res = -errno;
        }
    }

    if (secontext) {
        setfscreatecon(nullptr);
        freecon(secontext);
    }

    return res;
}

status_t DestroyDeviceNode(const std::string& path) {
    const char* cpath = path.c_str();
    if (TEMP_FAILURE_RETRY(unlink(cpath))) {
        return -errno;
    } else {
        return OK;
    }
}

status_t PrepareDir(const std::string& path, mode_t mode, uid_t uid, gid_t gid) {
    std::lock_guard<std::mutex> lock(kSecurityLock);
    const char* cpath = path.c_str();

    char* secontext = nullptr;
    if (sehandle) {
        if (!selabel_lookup(sehandle, &secontext, cpath, S_IFDIR)) {
            setfscreatecon(secontext);
        }
    }

    int res = fs_prepare_dir(cpath, mode, uid, gid);

    if (secontext) {
        setfscreatecon(nullptr);
        freecon(secontext);
    }

    if (res == 0) {
        return OK;
    } else {
        return -errno;
    }
}

status_t ForceUnmount(const std::string& path) {
    const char* cpath = path.c_str();
    if (!umount2(cpath, UMOUNT_NOFOLLOW) || errno == EINVAL || errno == ENOENT) {
        return OK;
    }
    // Apps might still be handling eject request, so wait before
    // we start sending signals
    if (sSleepOnUnmount) sleep(5);

    KillProcessesWithOpenFiles(path, SIGINT);
    if (sSleepOnUnmount) sleep(5);
    if (!umount2(cpath, UMOUNT_NOFOLLOW) || errno == EINVAL || errno == ENOENT) {
        return OK;
    }

    KillProcessesWithOpenFiles(path, SIGTERM);
    if (sSleepOnUnmount) sleep(5);
    if (!umount2(cpath, UMOUNT_NOFOLLOW) || errno == EINVAL || errno == ENOENT) {
        return OK;
    }

    KillProcessesWithOpenFiles(path, SIGKILL);
    if (sSleepOnUnmount) sleep(5);
    if (!umount2(cpath, UMOUNT_NOFOLLOW) || errno == EINVAL || errno == ENOENT) {
        return OK;
    }

    return -errno;
}

status_t KillProcessesUsingPath(const std::string& path) {
    if (KillProcessesWithOpenFiles(path, SIGINT) == 0) {
        return OK;
    }
    if (sSleepOnUnmount) sleep(5);

    if (KillProcessesWithOpenFiles(path, SIGTERM) == 0) {
        return OK;
    }
    if (sSleepOnUnmount) sleep(5);

    if (KillProcessesWithOpenFiles(path, SIGKILL) == 0) {
        return OK;
    }
    if (sSleepOnUnmount) sleep(5);

    // Send SIGKILL a second time to determine if we've
    // actually killed everyone with open files
    if (KillProcessesWithOpenFiles(path, SIGKILL) == 0) {
        return OK;
    }
    PLOG(ERROR) << "Failed to kill processes using " << path;
    return -EBUSY;
}

status_t BindMount(const std::string& source, const std::string& target) {
    if (::mount(source.c_str(), target.c_str(), "", MS_BIND, NULL)) {
        PLOG(ERROR) << "Failed to bind mount " << source << " to " << target;
        return -errno;
    }
    return OK;
}

bool FindValue(const std::string& raw, const std::string& key, std::string* value) {
    auto qual = key + "=\"";
    auto start = raw.find(qual);
    if (start > 0 && raw[start - 1] != ' ') {
        start = raw.find(qual, start + 1);
    }

    if (start == std::string::npos) return false;
    start += qual.length();

    auto end = raw.find("\"", start);
    if (end == std::string::npos) return false;

    *value = raw.substr(start, end - start);
    return true;
}

static status_t readMetadata(const std::string& path, std::string* fsType, std::string* fsUuid,
                             std::string* fsLabel, bool untrusted) {
    fsType->clear();
    fsUuid->clear();
    fsLabel->clear();

    std::vector<std::string> cmd;
    cmd.push_back(kBlkidPath);
    cmd.push_back("-c");
    cmd.push_back("/dev/null");
    cmd.push_back("-s");
    cmd.push_back("TYPE");
    cmd.push_back("-s");
    cmd.push_back("UUID");
    cmd.push_back("-s");
    cmd.push_back("LABEL");
    cmd.push_back(path);

    std::vector<std::string> output;
    status_t res = ForkExecvp(cmd, &output, untrusted ? sBlkidUntrustedContext : sBlkidContext);
    if (res != OK) {
        LOG(WARNING) << "blkid failed to identify " << path;
        return res;
    }

    for (const auto& line : output) {
        // Extract values from blkid output, if defined
        FindValue(line, "TYPE", fsType);
        FindValue(line, "UUID", fsUuid);
        FindValue(line, "LABEL", fsLabel);
    }

    return OK;
}

status_t ReadMetadata(const std::string& path, std::string* fsType, std::string* fsUuid,
                      std::string* fsLabel) {
    return readMetadata(path, fsType, fsUuid, fsLabel, false);
}

status_t ReadMetadataUntrusted(const std::string& path, std::string* fsType, std::string* fsUuid,
                               std::string* fsLabel) {
    return readMetadata(path, fsType, fsUuid, fsLabel, true);
}

<<<<<<< HEAD
status_t ForkExecvp(const std::vector<std::string>& args) {
    return ForkExecvp(args, nullptr);
}

status_t ForkExecvp(const std::vector<std::string>& args, security_context_t context) {
    std::lock_guard<std::mutex> lock(kSecurityLock);
    size_t argc = args.size();
    char** argv = (char**)calloc(argc, sizeof(char*));
    for (size_t i = 0; i < argc; i++) {
        argv[i] = (char*)args[i].c_str();
        if (i == 0) {
            LOG(DEBUG) << args[i];
        } else {
            LOG(DEBUG) << "    " << args[i];
=======
static std::vector<const char*> ConvertToArgv(const std::vector<std::string>& args) {
    std::vector<const char*> argv;
    argv.reserve(args.size() + 1);
    for (const auto& arg : args) {
        if (argv.empty()) {
            LOG(DEBUG) << arg;
        } else {
            LOG(DEBUG) << "    " << arg;
>>>>>>> 756cb7d3
        }
        argv.emplace_back(arg.data());
    }
    argv.emplace_back(nullptr);
    return argv;
}

static status_t ReadLinesFromFdAndLog(std::vector<std::string>* output,
                                      android::base::unique_fd ufd) {
    std::unique_ptr<FILE, int (*)(FILE*)> fp(android::base::Fdopen(std::move(ufd), "r"), fclose);
    if (!fp) {
        PLOG(ERROR) << "fdopen in ReadLinesFromFdAndLog";
        return -errno;
    }
    if (output) output->clear();
    char line[1024];
    while (fgets(line, sizeof(line), fp.get()) != nullptr) {
        LOG(DEBUG) << line;
        if (output) output->emplace_back(line);
    }
    return OK;
}

<<<<<<< HEAD
status_t ForkExecvp(const std::vector<std::string>& args, std::vector<std::string>& output) {
    return ForkExecvp(args, output, nullptr);
}

status_t ForkExecvp(const std::vector<std::string>& args, std::vector<std::string>& output,
                    security_context_t context) {
    std::lock_guard<std::mutex> lock(kSecurityLock);
    std::string cmd;
    for (size_t i = 0; i < args.size(); i++) {
        cmd += args[i] + " ";
        if (i == 0) {
            LOG(DEBUG) << args[i];
        } else {
            LOG(DEBUG) << "    " << args[i];
        }
=======
status_t ForkExecvp(const std::vector<std::string>& args, std::vector<std::string>* output,
                    security_context_t context) {
    auto argv = ConvertToArgv(args);

    android::base::unique_fd pipe_read, pipe_write;
    if (!android::base::Pipe(&pipe_read, &pipe_write)) {
        PLOG(ERROR) << "Pipe in ForkExecvp";
        return -errno;
>>>>>>> 756cb7d3
    }

    pid_t pid = fork();
    if (pid == 0) {
        if (context) {
            if (setexeccon(context)) {
                LOG(ERROR) << "Failed to setexeccon in ForkExecvp";
                abort();
            }
        }
<<<<<<< HEAD
    }
    FILE* fp = popen(cmd.c_str(), "r");  // NOLINT
    if (context) {
        if (setexeccon(nullptr)) {
            LOG(ERROR) << "Failed to setexeccon";
            abort();
=======
        pipe_read.reset();
        if (dup2(pipe_write.get(), STDOUT_FILENO) == -1) {
            PLOG(ERROR) << "dup2 in ForkExecvp";
            _exit(EXIT_FAILURE);
>>>>>>> 756cb7d3
        }
        pipe_write.reset();
        execvp(argv[0], const_cast<char**>(argv.data()));
        PLOG(ERROR) << "exec in ForkExecvp";
        _exit(EXIT_FAILURE);
    }
    if (pid == -1) {
        PLOG(ERROR) << "fork in ForkExecvp";
        return -errno;
    }

    pipe_write.reset();
    auto st = ReadLinesFromFdAndLog(output, std::move(pipe_read));
    if (st != 0) return st;

    int status;
    if (waitpid(pid, &status, 0) == -1) {
        PLOG(ERROR) << "waitpid in ForkExecvp";
        return -errno;
    }
<<<<<<< HEAD
    char line[1024];
    while (fgets(line, sizeof(line), fp) != nullptr) {
        LOG(DEBUG) << line;
        output.push_back(std::string(line));
=======
    if (!WIFEXITED(status)) {
        LOG(ERROR) << "Process did not exit normally, status: " << status;
        return -ECHILD;
>>>>>>> 756cb7d3
    }
    if (WEXITSTATUS(status)) {
        LOG(ERROR) << "Process exited with code: " << WEXITSTATUS(status);
        return WEXITSTATUS(status);
    }
    return OK;
}

pid_t ForkExecvpAsync(const std::vector<std::string>& args) {
<<<<<<< HEAD
    size_t argc = args.size();
    char** argv = (char**)calloc(argc + 1, sizeof(char*));
    for (size_t i = 0; i < argc; i++) {
        argv[i] = (char*)args[i].c_str();
        if (i == 0) {
            LOG(DEBUG) << args[i];
        } else {
            LOG(DEBUG) << "    " << args[i];
        }
    }
=======
    auto argv = ConvertToArgv(args);
>>>>>>> 756cb7d3

    pid_t pid = fork();
    if (pid == 0) {
        close(STDIN_FILENO);
        close(STDOUT_FILENO);
        close(STDERR_FILENO);

        execvp(argv[0], const_cast<char**>(argv.data()));
        PLOG(ERROR) << "exec in ForkExecvpAsync";
        _exit(EXIT_FAILURE);
    }
    if (pid == -1) {
        PLOG(ERROR) << "fork in ForkExecvpAsync";
        return -1;
    }
    return pid;
}

status_t ReadRandomBytes(size_t bytes, std::string& out) {
    out.resize(bytes);
    return ReadRandomBytes(bytes, &out[0]);
}

status_t ReadRandomBytes(size_t bytes, char* buf) {
    int fd = TEMP_FAILURE_RETRY(open("/dev/urandom", O_RDONLY | O_CLOEXEC | O_NOFOLLOW));
    if (fd == -1) {
        return -errno;
    }

    size_t n;
    while ((n = TEMP_FAILURE_RETRY(read(fd, &buf[0], bytes))) > 0) {
        bytes -= n;
        buf += n;
    }
    close(fd);

    if (bytes == 0) {
        return OK;
    } else {
        return -EIO;
    }
}

status_t GenerateRandomUuid(std::string& out) {
    status_t res = ReadRandomBytes(16, out);
    if (res == OK) {
        out[6] &= 0x0f; /* clear version        */
        out[6] |= 0x40; /* set to version 4     */
        out[8] &= 0x3f; /* clear variant        */
        out[8] |= 0x80; /* set to IETF variant  */
    }
    return res;
}

status_t HexToStr(const std::string& hex, std::string& str) {
    str.clear();
    bool even = true;
    char cur = 0;
    for (size_t i = 0; i < hex.size(); i++) {
        int val = 0;
        switch (hex[i]) {
            // clang-format off
            case ' ': case '-': case ':': continue;
            case 'f': case 'F': val = 15; break;
            case 'e': case 'E': val = 14; break;
            case 'd': case 'D': val = 13; break;
            case 'c': case 'C': val = 12; break;
            case 'b': case 'B': val = 11; break;
            case 'a': case 'A': val = 10; break;
            case '9': val = 9; break;
            case '8': val = 8; break;
            case '7': val = 7; break;
            case '6': val = 6; break;
            case '5': val = 5; break;
            case '4': val = 4; break;
            case '3': val = 3; break;
            case '2': val = 2; break;
            case '1': val = 1; break;
            case '0': val = 0; break;
            default: return -EINVAL;
                // clang-format on
        }

        if (even) {
            cur = val << 4;
        } else {
            cur += val;
            str.push_back(cur);
            cur = 0;
        }
        even = !even;
    }
    return even ? OK : -EINVAL;
}

static const char* kLookup = "0123456789abcdef";

status_t StrToHex(const std::string& str, std::string& hex) {
    hex.clear();
    for (size_t i = 0; i < str.size(); i++) {
        hex.push_back(kLookup[(str[i] & 0xF0) >> 4]);
        hex.push_back(kLookup[str[i] & 0x0F]);
    }
    return OK;
}

status_t StrToHex(const KeyBuffer& str, KeyBuffer& hex) {
    hex.clear();
    for (size_t i = 0; i < str.size(); i++) {
        hex.push_back(kLookup[(str.data()[i] & 0xF0) >> 4]);
        hex.push_back(kLookup[str.data()[i] & 0x0F]);
    }
    return OK;
}

status_t NormalizeHex(const std::string& in, std::string& out) {
    std::string tmp;
    if (HexToStr(in, tmp)) {
        return -EINVAL;
    }
    return StrToHex(tmp, out);
}

status_t GetBlockDevSize(int fd, uint64_t* size) {
    if (ioctl(fd, BLKGETSIZE64, size)) {
        return -errno;
    }

    return OK;
}

status_t GetBlockDevSize(const std::string& path, uint64_t* size) {
    int fd = open(path.c_str(), O_RDONLY | O_CLOEXEC);
    status_t res = OK;

    if (fd < 0) {
        return -errno;
    }

    res = GetBlockDevSize(fd, size);

    close(fd);

    return res;
}

status_t GetBlockDev512Sectors(const std::string& path, uint64_t* nr_sec) {
    uint64_t size;
    status_t res = GetBlockDevSize(path, &size);

    if (res != OK) {
        return res;
    }

    *nr_sec = size / 512;

    return OK;
}

uint64_t GetFreeBytes(const std::string& path) {
    struct statvfs sb;
    if (statvfs(path.c_str(), &sb) == 0) {
        return (uint64_t)sb.f_bavail * sb.f_frsize;
    } else {
        return -1;
    }
}

// TODO: borrowed from frameworks/native/libs/diskusage/ which should
// eventually be migrated into system/
static int64_t stat_size(struct stat* s) {
    int64_t blksize = s->st_blksize;
    // count actual blocks used instead of nominal file size
    int64_t size = s->st_blocks * 512;

    if (blksize) {
        /* round up to filesystem block size */
        size = (size + blksize - 1) & (~(blksize - 1));
    }

    return size;
}

// TODO: borrowed from frameworks/native/libs/diskusage/ which should
// eventually be migrated into system/
int64_t calculate_dir_size(int dfd) {
    int64_t size = 0;
    struct stat s;
    DIR* d;
    struct dirent* de;

    d = fdopendir(dfd);
    if (d == NULL) {
        close(dfd);
        return 0;
    }

    while ((de = readdir(d))) {
        const char* name = de->d_name;
        if (fstatat(dfd, name, &s, AT_SYMLINK_NOFOLLOW) == 0) {
            size += stat_size(&s);
        }
        if (de->d_type == DT_DIR) {
            int subfd;

            /* always skip "." and ".." */
            if (name[0] == '.') {
                if (name[1] == 0) continue;
                if ((name[1] == '.') && (name[2] == 0)) continue;
            }

            subfd = openat(dfd, name, O_RDONLY | O_DIRECTORY | O_CLOEXEC);
            if (subfd >= 0) {
                size += calculate_dir_size(subfd);
            }
        }
    }
    closedir(d);
    return size;
}

uint64_t GetTreeBytes(const std::string& path) {
    int dirfd = open(path.c_str(), O_RDONLY | O_DIRECTORY | O_CLOEXEC);
    if (dirfd < 0) {
        PLOG(WARNING) << "Failed to open " << path;
        return -1;
    } else {
        return calculate_dir_size(dirfd);
    }
}

bool IsFilesystemSupported(const std::string& fsType) {
    std::string supported;
    if (!ReadFileToString(kProcFilesystems, &supported)) {
        PLOG(ERROR) << "Failed to read supported filesystems";
        return false;
    }
    return supported.find(fsType + "\n") != std::string::npos;
}

status_t WipeBlockDevice(const std::string& path) {
    status_t res = -1;
    const char* c_path = path.c_str();
    uint64_t range[2] = {0, 0};

    int fd = TEMP_FAILURE_RETRY(open(c_path, O_RDWR | O_CLOEXEC));
    if (fd == -1) {
        PLOG(ERROR) << "Failed to open " << path;
        goto done;
    }

    if (GetBlockDevSize(fd, &range[1]) != OK) {
        PLOG(ERROR) << "Failed to determine size of " << path;
        goto done;
    }

    LOG(INFO) << "About to discard " << range[1] << " on " << path;
    if (ioctl(fd, BLKDISCARD, &range) == 0) {
        LOG(INFO) << "Discard success on " << path;
        res = 0;
    } else {
        PLOG(ERROR) << "Discard failure on " << path;
    }

done:
    close(fd);
    return res;
}

static bool isValidFilename(const std::string& name) {
    if (name.empty() || (name == ".") || (name == "..") || (name.find('/') != std::string::npos)) {
        return false;
    } else {
        return true;
    }
}

std::string BuildKeyPath(const std::string& partGuid) {
    return StringPrintf("%s/expand_%s.key", kKeyPath, partGuid.c_str());
}

std::string BuildDataSystemLegacyPath(userid_t userId) {
    return StringPrintf("%s/system/users/%u", BuildDataPath("").c_str(), userId);
}

std::string BuildDataSystemCePath(userid_t userId) {
    return StringPrintf("%s/system_ce/%u", BuildDataPath("").c_str(), userId);
}

std::string BuildDataSystemDePath(userid_t userId) {
    return StringPrintf("%s/system_de/%u", BuildDataPath("").c_str(), userId);
}

std::string BuildDataMiscLegacyPath(userid_t userId) {
    return StringPrintf("%s/misc/user/%u", BuildDataPath("").c_str(), userId);
}

std::string BuildDataMiscCePath(userid_t userId) {
    return StringPrintf("%s/misc_ce/%u", BuildDataPath("").c_str(), userId);
}

std::string BuildDataMiscDePath(userid_t userId) {
    return StringPrintf("%s/misc_de/%u", BuildDataPath("").c_str(), userId);
}

// Keep in sync with installd (frameworks/native/cmds/installd/utils.h)
std::string BuildDataProfilesDePath(userid_t userId) {
    return StringPrintf("%s/misc/profiles/cur/%u", BuildDataPath("").c_str(), userId);
}

std::string BuildDataVendorCePath(userid_t userId) {
    return StringPrintf("%s/vendor_ce/%u", BuildDataPath("").c_str(), userId);
}

std::string BuildDataVendorDePath(userid_t userId) {
    return StringPrintf("%s/vendor_de/%u", BuildDataPath("").c_str(), userId);
}

std::string BuildDataPath(const std::string& volumeUuid) {
    // TODO: unify with installd path generation logic
    if (volumeUuid.empty()) {
        return "/data";
    } else {
        CHECK(isValidFilename(volumeUuid));
        return StringPrintf("/mnt/expand/%s", volumeUuid.c_str());
    }
}

std::string BuildDataMediaCePath(const std::string& volumeUuid, userid_t userId) {
    // TODO: unify with installd path generation logic
    std::string data(BuildDataPath(volumeUuid));
    return StringPrintf("%s/media/%u", data.c_str(), userId);
}

std::string BuildDataUserCePath(const std::string& volumeUuid, userid_t userId) {
    // TODO: unify with installd path generation logic
    std::string data(BuildDataPath(volumeUuid));
    if (volumeUuid.empty() && userId == 0) {
        std::string legacy = StringPrintf("%s/data", data.c_str());
        struct stat sb;
        if (lstat(legacy.c_str(), &sb) == 0 && S_ISDIR(sb.st_mode)) {
            /* /data/data is dir, return /data/data for legacy system */
            return legacy;
        }
    }
    return StringPrintf("%s/user/%u", data.c_str(), userId);
}

std::string BuildDataUserDePath(const std::string& volumeUuid, userid_t userId) {
    // TODO: unify with installd path generation logic
    std::string data(BuildDataPath(volumeUuid));
    return StringPrintf("%s/user_de/%u", data.c_str(), userId);
}

dev_t GetDevice(const std::string& path) {
    struct stat sb;
    if (stat(path.c_str(), &sb)) {
        PLOG(WARNING) << "Failed to stat " << path;
        return 0;
    } else {
        return sb.st_dev;
    }
}

status_t RestoreconRecursive(const std::string& path) {
    LOG(DEBUG) << "Starting restorecon of " << path;

    static constexpr const char* kRestoreconString = "selinux.restorecon_recursive";

    android::base::SetProperty(kRestoreconString, "");
    android::base::SetProperty(kRestoreconString, path);

    android::base::WaitForProperty(kRestoreconString, path);

    LOG(DEBUG) << "Finished restorecon of " << path;
    return OK;
}

bool Readlinkat(int dirfd, const std::string& path, std::string* result) {
    // Shamelessly borrowed from android::base::Readlink()
    result->clear();

    // Most Linux file systems (ext2 and ext4, say) limit symbolic links to
    // 4095 bytes. Since we'll copy out into the string anyway, it doesn't
    // waste memory to just start there. We add 1 so that we can recognize
    // whether it actually fit (rather than being truncated to 4095).
    std::vector<char> buf(4095 + 1);
    while (true) {
        ssize_t size = readlinkat(dirfd, path.c_str(), &buf[0], buf.size());
        // Unrecoverable error?
        if (size == -1) return false;
        // It fit! (If size == buf.size(), it may have been truncated.)
        if (static_cast<size_t>(size) < buf.size()) {
            result->assign(&buf[0], size);
            return true;
        }
        // Double our buffer and try again.
        buf.resize(buf.size() * 2);
    }
}

bool IsRunningInEmulator() {
    return android::base::GetBoolProperty("ro.kernel.qemu", false);
}

status_t UnmountTree(const std::string& prefix) {
<<<<<<< HEAD
    FILE* fp = setmntent("/proc/mounts", "re");
    if (fp == NULL) {
        PLOG(ERROR) << "Failed to open /proc/mounts";
        return -errno;
    }

    // Some volumes can be stacked on each other, so force unmount in
    // reverse order to give us the best chance of success.
    std::list<std::string> toUnmount;
    mntent* mentry;
    while ((mentry = getmntent(fp)) != NULL) {
        auto test = std::string(mentry->mnt_dir) + "/";
        if (android::base::StartsWith(test, prefix)) {
            toUnmount.push_front(test);
        }
    }
    endmntent(fp);

    for (const auto& path : toUnmount) {
        if (umount2(path.c_str(), MNT_DETACH)) {
            PLOG(ERROR) << "Failed to unmount " << path;
        }
    }
=======
    if (umount2(prefix.c_str(), MNT_DETACH)) {
        PLOG(ERROR) << "Failed to unmount " << prefix;
        return -errno;
    }
>>>>>>> 756cb7d3
    return OK;
}

static status_t delete_dir_contents(DIR* dir) {
    // Shamelessly borrowed from android::installd
    int dfd = dirfd(dir);
    if (dfd < 0) {
        return -errno;
    }

    status_t result;
    struct dirent* de;
    while ((de = readdir(dir))) {
        const char* name = de->d_name;
        if (de->d_type == DT_DIR) {
            /* always skip "." and ".." */
            if (name[0] == '.') {
                if (name[1] == 0) continue;
                if ((name[1] == '.') && (name[2] == 0)) continue;
            }

            android::base::unique_fd subfd(
                openat(dfd, name, O_RDONLY | O_DIRECTORY | O_NOFOLLOW | O_CLOEXEC));
            if (subfd.get() == -1) {
                PLOG(ERROR) << "Couldn't openat " << name;
                result = -errno;
                continue;
            }
            std::unique_ptr<DIR, decltype(&closedir)> subdirp(
                android::base::Fdopendir(std::move(subfd)), closedir);
            if (!subdirp) {
                PLOG(ERROR) << "Couldn't fdopendir " << name;
                result = -errno;
                continue;
            }
            result = delete_dir_contents(subdirp.get());
            if (unlinkat(dfd, name, AT_REMOVEDIR) < 0) {
                PLOG(ERROR) << "Couldn't unlinkat " << name;
                result = -errno;
            }
        } else {
            if (unlinkat(dfd, name, 0) < 0) {
                PLOG(ERROR) << "Couldn't unlinkat " << name;
                result = -errno;
            }
        }
    }
    return result;
}

status_t DeleteDirContentsAndDir(const std::string& pathname) {
    // Shamelessly borrowed from android::installd
    std::unique_ptr<DIR, decltype(&closedir)> dirp(opendir(pathname.c_str()), closedir);
    if (!dirp) {
        if (errno == ENOENT) {
            return OK;
        }
        PLOG(ERROR) << "Failed to opendir " << pathname;
        return -errno;
    }
    status_t res = delete_dir_contents(dirp.get());
    if (res < 0) {
        return res;
    }
    dirp.reset(nullptr);
    if (rmdir(pathname.c_str()) != 0) {
        PLOG(ERROR) << "rmdir failed on " << pathname;
        return -errno;
    }
    LOG(VERBOSE) << "Success: rmdir on " << pathname;
    return OK;
}

// TODO(118708649): fix duplication with init/util.h
status_t WaitForFile(const char* filename, std::chrono::nanoseconds timeout) {
    android::base::Timer t;
    while (t.duration() < timeout) {
        struct stat sb;
        if (stat(filename, &sb) != -1) {
            LOG(INFO) << "wait for '" << filename << "' took " << t;
            return 0;
        }
        std::this_thread::sleep_for(10ms);
    }
    LOG(WARNING) << "wait for '" << filename << "' timed out and took " << t;
    return -1;
}

}  // namespace vold
}  // namespace android<|MERGE_RESOLUTION|>--- conflicted
+++ resolved
@@ -262,22 +262,6 @@
     return readMetadata(path, fsType, fsUuid, fsLabel, true);
 }
 
-<<<<<<< HEAD
-status_t ForkExecvp(const std::vector<std::string>& args) {
-    return ForkExecvp(args, nullptr);
-}
-
-status_t ForkExecvp(const std::vector<std::string>& args, security_context_t context) {
-    std::lock_guard<std::mutex> lock(kSecurityLock);
-    size_t argc = args.size();
-    char** argv = (char**)calloc(argc, sizeof(char*));
-    for (size_t i = 0; i < argc; i++) {
-        argv[i] = (char*)args[i].c_str();
-        if (i == 0) {
-            LOG(DEBUG) << args[i];
-        } else {
-            LOG(DEBUG) << "    " << args[i];
-=======
 static std::vector<const char*> ConvertToArgv(const std::vector<std::string>& args) {
     std::vector<const char*> argv;
     argv.reserve(args.size() + 1);
@@ -286,7 +270,6 @@
             LOG(DEBUG) << arg;
         } else {
             LOG(DEBUG) << "    " << arg;
->>>>>>> 756cb7d3
         }
         argv.emplace_back(arg.data());
     }
@@ -310,23 +293,6 @@
     return OK;
 }
 
-<<<<<<< HEAD
-status_t ForkExecvp(const std::vector<std::string>& args, std::vector<std::string>& output) {
-    return ForkExecvp(args, output, nullptr);
-}
-
-status_t ForkExecvp(const std::vector<std::string>& args, std::vector<std::string>& output,
-                    security_context_t context) {
-    std::lock_guard<std::mutex> lock(kSecurityLock);
-    std::string cmd;
-    for (size_t i = 0; i < args.size(); i++) {
-        cmd += args[i] + " ";
-        if (i == 0) {
-            LOG(DEBUG) << args[i];
-        } else {
-            LOG(DEBUG) << "    " << args[i];
-        }
-=======
 status_t ForkExecvp(const std::vector<std::string>& args, std::vector<std::string>* output,
                     security_context_t context) {
     auto argv = ConvertToArgv(args);
@@ -335,7 +301,6 @@
     if (!android::base::Pipe(&pipe_read, &pipe_write)) {
         PLOG(ERROR) << "Pipe in ForkExecvp";
         return -errno;
->>>>>>> 756cb7d3
     }
 
     pid_t pid = fork();
@@ -346,19 +311,10 @@
                 abort();
             }
         }
-<<<<<<< HEAD
-    }
-    FILE* fp = popen(cmd.c_str(), "r");  // NOLINT
-    if (context) {
-        if (setexeccon(nullptr)) {
-            LOG(ERROR) << "Failed to setexeccon";
-            abort();
-=======
         pipe_read.reset();
         if (dup2(pipe_write.get(), STDOUT_FILENO) == -1) {
             PLOG(ERROR) << "dup2 in ForkExecvp";
             _exit(EXIT_FAILURE);
->>>>>>> 756cb7d3
         }
         pipe_write.reset();
         execvp(argv[0], const_cast<char**>(argv.data()));
@@ -379,16 +335,9 @@
         PLOG(ERROR) << "waitpid in ForkExecvp";
         return -errno;
     }
-<<<<<<< HEAD
-    char line[1024];
-    while (fgets(line, sizeof(line), fp) != nullptr) {
-        LOG(DEBUG) << line;
-        output.push_back(std::string(line));
-=======
     if (!WIFEXITED(status)) {
         LOG(ERROR) << "Process did not exit normally, status: " << status;
         return -ECHILD;
->>>>>>> 756cb7d3
     }
     if (WEXITSTATUS(status)) {
         LOG(ERROR) << "Process exited with code: " << WEXITSTATUS(status);
@@ -398,20 +347,7 @@
 }
 
 pid_t ForkExecvpAsync(const std::vector<std::string>& args) {
-<<<<<<< HEAD
-    size_t argc = args.size();
-    char** argv = (char**)calloc(argc + 1, sizeof(char*));
-    for (size_t i = 0; i < argc; i++) {
-        argv[i] = (char*)args[i].c_str();
-        if (i == 0) {
-            LOG(DEBUG) << args[i];
-        } else {
-            LOG(DEBUG) << "    " << args[i];
-        }
-    }
-=======
     auto argv = ConvertToArgv(args);
->>>>>>> 756cb7d3
 
     pid_t pid = fork();
     if (pid == 0) {
@@ -818,36 +754,10 @@
 }
 
 status_t UnmountTree(const std::string& prefix) {
-<<<<<<< HEAD
-    FILE* fp = setmntent("/proc/mounts", "re");
-    if (fp == NULL) {
-        PLOG(ERROR) << "Failed to open /proc/mounts";
-        return -errno;
-    }
-
-    // Some volumes can be stacked on each other, so force unmount in
-    // reverse order to give us the best chance of success.
-    std::list<std::string> toUnmount;
-    mntent* mentry;
-    while ((mentry = getmntent(fp)) != NULL) {
-        auto test = std::string(mentry->mnt_dir) + "/";
-        if (android::base::StartsWith(test, prefix)) {
-            toUnmount.push_front(test);
-        }
-    }
-    endmntent(fp);
-
-    for (const auto& path : toUnmount) {
-        if (umount2(path.c_str(), MNT_DETACH)) {
-            PLOG(ERROR) << "Failed to unmount " << path;
-        }
-    }
-=======
     if (umount2(prefix.c_str(), MNT_DETACH)) {
         PLOG(ERROR) << "Failed to unmount " << prefix;
         return -errno;
     }
->>>>>>> 756cb7d3
     return OK;
 }
 
